version: 0.1

phases:
  install:
    commands:
      - echo Installing rdk...
      - pip install .
      - pip install rdklib
  pre_build:
    commands:
      - echo Starting tests
  build:
    commands:
<<<<<<< HEAD
      - rdk create-region-set -o test-region
      - rdk -f test-region.yaml init
      - rdk create MFA_ENABLED_RULE --runtime python3.8 --resource-types AWS::IAM::User
      - rdk -f test-region.yaml deploy MFA_ENABLED_RULE
=======
<<<<<<< HEAD
>>>>>>> 0c1b7c4a
      - python3 testing/multi_region_execution_test.py
      - rdk -f test-region.yaml undeploy --force MFA_ENABLED_RULE
      - python3 testing/partition_test.py
      - rdk init --generate-lambda-layer
      - rdk create LP3_TestRule_P38_lib --runtime python3.8-lib --resource-types AWS::EC2::SecurityGroup
      - rdk create LP3_TestRule_P37_lib --runtime python3.7-lib --resource-types AWS::EC2::SecurityGroup
      - rdk create LP3_TestRule_P36_lib --runtime python3.6-lib --resource-types AWS::EC2::SecurityGroup
      - rdk -f test-region.yaml deploy LP3_TestRule_P38_lib --generated-lambda-layer
      - rdk -f test-region.yaml deploy LP3_TestRule_P37_lib --generated-lambda-layer
      - rdk -f test-region.yaml deploy LP3_TestRule_P36_lib --generated-lambda-layer
      - yes | rdk -f test-region.yaml undeploy LP3_TestRule_P38_lib
      - yes | rdk -f test-region.yaml undeploy LP3_TestRule_P37_lib
<<<<<<< HEAD
      - yes | rdk -f test-region.yaml undeploy LP3_TestRule_P36_lib
=======
      - yes | rdk -f test-region.yaml --region-set test-commercial undeploy LP3_TestRule_P36_lib
=======
      - rdk create LP3_TestRule_P39 --runtime python3.9 --resource-types AWS::EC2::SecurityGroup
>>>>>>> dc3c67ed3987d60f2d09f697bd59b7495f311cf4
>>>>>>> 0c1b7c4a
      - rdk create LP3_TestRule_P38 --runtime python3.8 --resource-types AWS::EC2::SecurityGroup
      - rdk create LP3_TestRule_P37 --runtime python3.7 --resource-types AWS::EC2::SecurityGroup
      - rdk create LP3_TestRule_P3 --runtime python3.6 --resource-types AWS::EC2::SecurityGroup
      - rdk create LP3_TestRule_JS --runtime nodejs4.3 --resource-types AWS::EC2::SecurityGroup
      - rdk create LP3_TestRule_EFSFS --runtime python3.9 --resource-types AWS::EFS::FileSystem
      - rdk create LP3_TestRule_CREC --runtime python3.8 --resource-types AWS::Config::ResourceCompliance
      - rdk create LP3_TestRule_ECSTD --runtime python3.7 --resource-types AWS::ECS::TaskDefinition
      - rdk create LP3_TestRule_ECSS --runtime python3.6 --resource-types AWS::ECS::Service
<<<<<<< HEAD
      - rdk create LP3_TestRule_EFSFS --runtime python3.7 --resource-types AWS::EFS::FileSystem
=======
>>>>>>> dc3c67ed3987d60f2d09f697bd59b7495f311cf4
      - rdk modify LP3_TestRule_P3 --input-parameters '{"TestParameter":"TestValue"}'
      - rdk create LP3_TestRule_P3_Periodic --runtime python3.6 --maximum-frequency One_Hour
      - rdk create LP3_TestRule_P36lib_Periodic --runtime python3.6-lib --maximum-frequency One_Hour
      - rdk create LP3_TestRule_P37_Periodic --runtime python3.7 --maximum-frequency One_Hour
      - rdk create LP3_TestRule_P37lib_Periodic --runtime python3.7-lib --maximum-frequency One_Hour
      - rdk create LP3_TestRule_P38_Periodic --runtime python3.8 --maximum-frequency One_Hour
      - rdk create LP3_TestRule_P38lib_Periodic --runtime python3.8-lib --maximum-frequency One_Hour
      - rdk create LP3_TestRule_P39_Periodic --runtime python3.9 --maximum-frequency One_Hour
      - rdk create LP3_TestRule_P39lib_Periodic --runtime python3.9-lib --maximum-frequency One_Hour
      - rdk test-local --all
      - rdk deploy --all
      - yes | rdk undeploy LP3_TestRule_P3
      - yes | rdk undeploy LP3_TestRule_P37
      - yes | rdk undeploy LP3_TestRule_P37_Periodic
      - yes | rdk undeploy LP3_TestRule_P38
      - yes | rdk undeploy LP3_TestRule_P38_Periodic
      - yes | rdk undeploy LP3_TestRule_P39
      - yes | rdk undeploy LP3_TestRule_P39_Periodic
      - sleep 30
      - rdk logs LP3_TestRule_P3
      - yes | rdk undeploy -a
  post_build:
    commands:
      - echo Build completed on `date`<|MERGE_RESOLUTION|>--- conflicted
+++ resolved
@@ -11,14 +11,10 @@
       - echo Starting tests
   build:
     commands:
-<<<<<<< HEAD
       - rdk create-region-set -o test-region
       - rdk -f test-region.yaml init
       - rdk create MFA_ENABLED_RULE --runtime python3.8 --resource-types AWS::IAM::User
       - rdk -f test-region.yaml deploy MFA_ENABLED_RULE
-=======
-<<<<<<< HEAD
->>>>>>> 0c1b7c4a
       - python3 testing/multi_region_execution_test.py
       - rdk -f test-region.yaml undeploy --force MFA_ENABLED_RULE
       - python3 testing/partition_test.py
@@ -31,14 +27,9 @@
       - rdk -f test-region.yaml deploy LP3_TestRule_P36_lib --generated-lambda-layer
       - yes | rdk -f test-region.yaml undeploy LP3_TestRule_P38_lib
       - yes | rdk -f test-region.yaml undeploy LP3_TestRule_P37_lib
-<<<<<<< HEAD
       - yes | rdk -f test-region.yaml undeploy LP3_TestRule_P36_lib
-=======
       - yes | rdk -f test-region.yaml --region-set test-commercial undeploy LP3_TestRule_P36_lib
-=======
       - rdk create LP3_TestRule_P39 --runtime python3.9 --resource-types AWS::EC2::SecurityGroup
->>>>>>> dc3c67ed3987d60f2d09f697bd59b7495f311cf4
->>>>>>> 0c1b7c4a
       - rdk create LP3_TestRule_P38 --runtime python3.8 --resource-types AWS::EC2::SecurityGroup
       - rdk create LP3_TestRule_P37 --runtime python3.7 --resource-types AWS::EC2::SecurityGroup
       - rdk create LP3_TestRule_P3 --runtime python3.6 --resource-types AWS::EC2::SecurityGroup
@@ -47,10 +38,7 @@
       - rdk create LP3_TestRule_CREC --runtime python3.8 --resource-types AWS::Config::ResourceCompliance
       - rdk create LP3_TestRule_ECSTD --runtime python3.7 --resource-types AWS::ECS::TaskDefinition
       - rdk create LP3_TestRule_ECSS --runtime python3.6 --resource-types AWS::ECS::Service
-<<<<<<< HEAD
       - rdk create LP3_TestRule_EFSFS --runtime python3.7 --resource-types AWS::EFS::FileSystem
-=======
->>>>>>> dc3c67ed3987d60f2d09f697bd59b7495f311cf4
       - rdk modify LP3_TestRule_P3 --input-parameters '{"TestParameter":"TestValue"}'
       - rdk create LP3_TestRule_P3_Periodic --runtime python3.6 --maximum-frequency One_Hour
       - rdk create LP3_TestRule_P36lib_Periodic --runtime python3.6-lib --maximum-frequency One_Hour
