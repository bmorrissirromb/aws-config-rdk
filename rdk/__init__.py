#    Copyright 2017, 2018 Amazon.com, Inc. or its affiliates. All Rights Reserved.
#
#    Licensed under the Apache License, Version 2.0 (the "License"). You may not use this file except in compliance with the License. A copy of the License is located at
#
#        http://aws.amazon.com/apache2.0/
#
#    or in the "license" file accompanying this file. This file is distributed on an "AS IS" BASIS, WITHOUT WARRANTIES OR CONDITIONS OF ANY KIND, either express or implied. See the License for the specific language governing permissions and limitations under the License.

<<<<<<< HEAD
MY_VERSION = "0.7.1_Feature/SSM"
=======
MY_VERSION = "0.7.7"
>>>>>>> 281df82d
<|MERGE_RESOLUTION|>--- conflicted
+++ resolved
@@ -6,8 +6,4 @@
 #
 #    or in the "license" file accompanying this file. This file is distributed on an "AS IS" BASIS, WITHOUT WARRANTIES OR CONDITIONS OF ANY KIND, either express or implied. See the License for the specific language governing permissions and limitations under the License.
 
-<<<<<<< HEAD
-MY_VERSION = "0.7.1_Feature/SSM"
-=======
 MY_VERSION = "0.7.7"
->>>>>>> 281df82d
