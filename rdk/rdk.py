#    Copyright 2017-2020 Amazon.com, Inc. or its affiliates. All Rights Reserved.
#
#    Licensed under the Apache License, Version 2.0 (the "License"). You may not use this file except in compliance with the License. A copy of the License is located at
#
#        http://aws.amazon.com/apache2.0/
#
#    or in the "license" file accompanying this file. This file is distributed on an "AS IS" BASIS, WITHOUT WARRANTIES OR CONDITIONS OF ANY KIND, either express or implied. See the License for the specific language governing permissions and limitations under the License.
from __future__ import print_function
from builtins import input
from past.builtins import basestring
import os
from os import path
import sys
import shutil
import tempfile
import boto3
import json
import time
import argparse
import botocore
from botocore.exceptions import ClientError
from datetime import datetime
import base64
import fileinput
import subprocess
import fnmatch
import unittest

#sphinx-argparse is a delight.
try:
    from rdk import MY_VERSION
except ImportError:
    MY_VERSION = "<version>"
    pass

try:
    from unittest.mock import MagicMock, patch, ANY
except ImportError:
    import mock
    from mock import MagicMock, patch, ANY

rdk_dir = '.rdk'
rules_dir = ''
tests_dir = ''
util_filename = 'rule_util'
rule_handler = 'rule_code'
rule_template = 'rdk-rule.template'
config_bucket_prefix = 'config-bucket'
config_role_name = 'config-role'
assume_role_policy_file = 'configRuleAssumeRolePolicyDoc.json'
delivery_permission_policy_file = 'deliveryPermissionsPolicy.json'
code_bucket_prefix = 'config-rule-code-bucket-'
parameter_file_name = 'parameters.json'
example_ci_dir = 'example_ci'
test_ci_filename = 'test_ci.json'
event_template_filename = 'test_event_template.json'

RDKLIB_LAYER_VERSION={'ap-southeast-1':'24', 'ap-south-1':'3', 'us-east-2':'3', 'us-east-1':'3', 'us-west-1':'2', 'us-west-2':'2', 'ap-northeast-2':'3', 'ap-southeast-2':'3', 'ap-northeast-1':'3', 'ca-central-1':'3', 'eu-central-1':'3', 'eu-west-1':'3', 'eu-west-2':'2', 'eu-west-3':'3', 'eu-north-1':'3', 'sa-east-1':'3'}
RDKLIB_ARN_STRING = "arn:aws:lambda:{region}:711761543063:layer:rdklib-layer:{version}"

#this need to be update whenever config service supports more resource types : https://docs.aws.amazon.com/config/latest/developerguide/resource-config-reference.html
accepted_resource_types = [
    "AWS::EC2::CustomerGateway", "AWS::EC2::EIP", "AWS::EC2::Host",
    "AWS::EC2::Instance", "AWS::EC2::InternetGateway", "AWS::EC2::NetworkAcl",
    "AWS::EC2::NetworkInterface", "AWS::EC2::RouteTable", "AWS::EC2::SecurityGroup",
    "AWS::EC2::Subnet", "AWS::CloudTrail::Trail", "AWS::EC2::Volume",
    "AWS::EC2::VPC", "AWS::EC2::VPNConnection", "AWS::EC2::VPNGateway",
    "AWS::EC2::RegisteredHAInstance", "AWS::EC2::NatGateway", "AWS::EC2::EgressOnlyInternetGateway",
    "AWS::EC2::VPCEndpoint", "AWS::EC2::VPCEndpointService", "AWS::EC2::FlowLog",
    "AWS::EC2::VPCPeeringConnection", "AWS::Elasticsearch::Domain", "AWS::IAM::Group",
    "AWS::IAM::Policy", "AWS::IAM::Role", "AWS::IAM::User",
    "AWS::ElasticLoadBalancingV2::LoadBalancer", "AWS::ACM::Certificate", "AWS::RDS::DBInstance",
    "AWS::RDS::DBSubnetGroup", "AWS::RDS::DBSecurityGroup", "AWS::RDS::DBSnapshot",
    "AWS::RDS::DBCluster", "AWS::RDS::DBClusterSnapshot", "AWS::RDS::EventSubscription",
    "AWS::S3::Bucket", "AWS::S3::AccountPublicAccessBlock", "AWS::Redshift::Cluster",
    "AWS::Redshift::ClusterSnapshot", "AWS::Redshift::ClusterParameterGroup", "AWS::Redshift::ClusterSecurityGroup",
    "AWS::Redshift::ClusterSubnetGroup", "AWS::Redshift::EventSubscription", "AWS::SSM::ManagedInstanceInventory",
    "AWS::CloudWatch::Alarm", "AWS::CloudFormation::Stack", "AWS::ElasticLoadBalancing::LoadBalancer",
    "AWS::AutoScaling::AutoScalingGroup", "AWS::AutoScaling::LaunchConfiguration", "AWS::AutoScaling::ScalingPolicy",
    "AWS::AutoScaling::ScheduledAction", "AWS::DynamoDB::Table", "AWS::CodeBuild::Project",
    "AWS::WAF::RateBasedRule", "AWS::WAF::Rule", "AWS::WAF::RuleGroup",
    "AWS::WAF::WebACL", "AWS::WAFRegional::RateBasedRule", "AWS::WAFRegional::Rule",
    "AWS::WAFRegional::RuleGroup", "AWS::WAFRegional::WebACL", "AWS::CloudFront::Distribution",
    "AWS::CloudFront::StreamingDistribution", "AWS::Lambda::Function", "AWS::ElasticBeanstalk::Application",
    "AWS::ElasticBeanstalk::ApplicationVersion", "AWS::ElasticBeanstalk::Environment", "AWS::WAFv2::WebACL",
    "AWS::WAFv2::RuleGroup", "AWS::WAFv2::IPSet", "AWS::WAFv2::RegexPatternSet",
    "AWS::WAFv2::ManagedRuleSet", "AWS::XRay::EncryptionConfig", "AWS::SSM::AssociationCompliance",
    "AWS::SSM::PatchCompliance", "AWS::Shield::Protection", "AWS::ShieldRegional::Protection",
    "AWS::Config::ResourceCompliance", "AWS::ApiGateway::Stage", "AWS::ApiGateway::RestApi",
    "AWS::ApiGatewayV2::Stage", "AWS::ApiGatewayV2::Api", "AWS::CodePipeline::Pipeline",
    "AWS::ServiceCatalog::CloudFormationProvisionedProduct", "AWS::ServiceCatalog::CloudFormationProduct", "AWS::ServiceCatalog::Portfolio",
    "AWS::SQS::Queue", "AWS::KMS::Key", "AWS::QLDB::Ledger",
    "AWS::SNS::Topic"
]

CONFIG_ROLE_ASSUME_ROLE_POLICY_DOCUMENT = {
        "Version": "2012-10-17",
        "Statement": [
            {
                "Sid": "LOCAL",
                "Effect": "Allow",
                "Principal": {
                    "Service": [
                        "config.amazonaws.com"
                    ]
                },
                "Action": "sts:AssumeRole"
            },
            {
                "Sid": "REMOTE",
                "Effect": "Allow",
                "Principal": {
                    "AWS": {"Fn::Sub": "arn:${AWS::Partition}:iam::${LambdaAccountId}:root"}
                },
                "Action": "sts:AssumeRole"
            }
        ]
    }
CONFIG_ROLE_POLICY_DOCUMENT = {
        "Version": "2012-10-17",
        "Statement": [
            {
                "Effect": "Allow",
                "Action": "s3:PutObject*",
                "Resource": { "Fn::Sub": "arn:${AWS::Partition}:s3:::${ConfigBucket}/AWSLogs/${AWS::AccountId}/*" },
                "Condition": {
                    "StringLike": {
                        "s3:x-amz-acl": "bucket-owner-full-control"
                    }
                }
            },
            {
                "Effect": "Allow",
                "Action": "s3:GetBucketAcl",
                "Resource": {"Fn::Sub": "arn:${AWS::Partition}:s3:::${ConfigBucket}"}
            }
        ]
    }

def get_command_parser():
    #This is needed to get sphinx to auto-generate the CLI documentation correctly.
    if '__version__' not in globals() and '__version__' not in locals():
        __version__ = "<version>"

    parser = argparse.ArgumentParser(
        #formatter_class=argparse.RawDescriptionHelpFormatter,
        description='The RDK is a command-line utility for authoring, deploying, and testing custom AWS Config rules.'
        )
    parser.add_argument('-p','--profile', help="[optional] indicate which Profile to use.")
    parser.add_argument('-k','--access-key-id', help="[optional] Access Key ID to use.")
    parser.add_argument('-s','--secret-access-key', help="[optional] Secret Access Key to use.")
    parser.add_argument('-r','--region',help='Select the region to run the command in.')
    #parser.add_argument('--verbose','-v', action='count')
    #Removed for now from command choices: 'test-remote', 'status'
    parser.add_argument('command', metavar='<command>', help='Command to run.  Refer to the usage instructions for each command for more details', choices=['clean', 'create', 'create-rule-template', 'deploy', 'init', 'logs', 'modify', 'rulesets', 'sample-ci', 'test-local', 'undeploy', 'export'])
    parser.add_argument('command_args', metavar='<command arguments>', nargs=argparse.REMAINDER, help="Run `rdk <command> --help` to see command-specific arguments.")
    parser.add_argument('-v','--version', help='Display the version of this tool', action="version", version='%(prog)s '+MY_VERSION)

    return parser

def get_init_parser():
    parser = argparse.ArgumentParser(
        prog='rdk init',
        description = 'Sets up AWS Config.  This will enable configuration recording in AWS and ensure necessary S3 buckets and IAM Roles are created.'
    )

    parser.add_argument('--config-bucket-exists-in-another-account', required=False, action='store_true', help='[optional] If the Config bucket exists in another account, remove the check of the bucket')
    parser.add_argument('--skip-code-bucket-creation', required=False, action='store_true', help='[optional] If you want to use custom code bucket for rdk, enable this and use flag --custom-code-bucket to "rdk deploy"')

    return parser

def get_clean_parser():
    parser = argparse.ArgumentParser(
        prog='rdk clean',
        description = 'Removes AWS Config from the account.  This will disable all Config rules and no configuration changes will be recorded!')
    parser.add_argument("--force", required=False, action='store_true', help='[optional] Clean account without prompting for confirmation.')

    return parser

def get_create_parser():
    return get_rule_parser(True, "create")

def get_modify_parser():
    return get_rule_parser(False, "modify")

def get_rule_parser(is_required, command):
    usage_string = "[--runtime <runtime>] [--resource-types <resource types>] [--maximum-frequency <max execution frequency>] [--input-parameters <parameter JSON>] [--tags <tags JSON>] [--rulesets <RuleSet tags>]"

    if is_required:
        usage_string = "[ --resource-types <resource types> | --maximum-frequency <max execution frequency> ] [optional configuration flags] [--runtime <runtime>] [--rulesets <RuleSet tags>]"

    parser = argparse.ArgumentParser(
        prog='rdk '+command,
        usage="rdk "+command + " <rulename> " + usage_string,
        description="Rules are stored in their own directory along with their metadata.  This command is used to " + command + " the Rule and metadata."
    )
    parser.add_argument('rulename', metavar='<rulename>', help='Rule name to create/modify')
    runtime_group = parser.add_mutually_exclusive_group()
    runtime_group.add_argument('-R','--runtime', required=False, help='Runtime for lambda function', choices=['nodejs4.3', 'java8', 'python2.7', 'python3.6', 'python3.6-lib', 'python3.7', 'dotnetcore1.0', 'dotnetcore2.0'])
    runtime_group.add_argument('--source-identifier', required=False, help="[optional] Used only for creating Managed Rules.")
    parser.set_defaults(runtime='python3.6-lib')
    parser.add_argument('-r','--resource-types', required=False, help='[optional] Resource types that will trigger event-based Rule evaluation')
    parser.add_argument('-m','--maximum-frequency', required=False, help='[optional] Maximum execution frequency for scheduled Rules', choices=['One_Hour','Three_Hours','Six_Hours','Twelve_Hours','TwentyFour_Hours'])
    parser.add_argument('-i','--input-parameters', help="[optional] JSON for required Config parameters.")
    parser.add_argument('--optional-parameters', help="[optional] JSON for optional Config parameters.")
    parser.add_argument('--tags', help="[optional] JSON for tags to be applied to all CFN created resources.")
    parser.add_argument('-s','--rulesets', required=False, help='[optional] comma-delimited list of RuleSet names to add this Rule to.')
    parser.add_argument('--remediation-action', required=False, help='[optional] SSM document for remediation.')
    parser.add_argument('--remediation-action-version', required=False, help='[optional] SSM document version for remediation action.')
    parser.add_argument('--auto-remediate', action='store_true', required=False, help='[optional] Set the SSM remediation to trigger automatically.')
    parser.add_argument('--auto-remediation-retry-attempts', required=False, help='[optional] Number of times to retry automated remediation.')
    parser.add_argument('--auto-remediation-retry-time', required=False, help='[optional] Duration of automated remediation retries.')
    parser.add_argument('--remediation-concurrent-execution-percent', required=False, help='[optional] Concurrent execution rate of the SSM document for remediation.')
    parser.add_argument('--remediation-error-rate-percent', required=False, help='[optional] Error rate that will mark the batch as "failed" for SSM remediation execution.')
    parser.add_argument('--remediation-parameters', required=False, help='[optional] JSON-formatted string of additional parameters required by the SSM document.')
    parser.add_argument('--automation-document', required=False, help='[optional, beta] JSON-formatted string of the SSM Automation Document.')

    return parser

def get_undeploy_parser():
    return get_deployment_parser(ForceArgument=True, Command="undeploy")

def get_deploy_parser():
    return get_deployment_parser()

def get_deployment_parser(ForceArgument=False, Command="deploy"):
    direction = "to"
    if Command=="undeploy":
        direction = "from"

    parser = argparse.ArgumentParser(
        prog='rdk '+Command,
        description="Used to " + Command + " the Config Rule " + direction + " the target account."
    )
    parser.add_argument('rulename', metavar='<rulename>', nargs='*', help='Rule name(s) to deploy.  Rule(s) will be pushed to AWS.')
    parser.add_argument('--all','-a', action='store_true', help="All rules in the working directory will be deployed.")
    parser.add_argument('-s','--rulesets', required=False, help='comma-delimited list of RuleSet names')
    parser.add_argument('-f','--functions-only', action='store_true', required=False, help="[optional] Only deploy Lambda functions.  Useful for cross-account deployments.")
    parser.add_argument('--stack-name', required=False, help="[optional] CloudFormation Stack name for use with --functions-only option.  If omitted, \"RDK-Config-Rule-Functions\" will be used." )
    parser.add_argument('--custom-code-bucket', required=False, help="[optional] Provide the custom code S3 bucket name, which is not created with rdk init, for generated cloudformation template storage.")
    parser.add_argument('--rdklib-layer-arn', required=False, help="[optional] Lambda Layer ARN that contains the desired rdklib.  Note that Lambda Layers are region-specific.")
    parser.add_argument('--lambda-role-arn', required=False, help="[optional] Assign existing iam role to lambda functions. If omitted, \"rdkLambdaRole\" will be created.")
    parser.add_argument('--lambda-layers', required=False, help="[optional] Comma-separated list of Lambda Layer ARNs to deploy with your Lambda function(s).")
    parser.add_argument('--lambda-subnets', required=False, help="[optional] Comma-separated list of Subnets to deploy your Lambda function(s).")
    parser.add_argument('--lambda-security-groups', required=False, help="[optional] Comma-separated list of Security Groups to deploy with your Lambda function(s).")
    parser.add_argument('--boundary-policy-arn', required=False, help="[optional] Boundary Policy ARN that will be added to \"rdkLambdaRole\".")

    if ForceArgument:
        parser.add_argument("--force", required=False, action='store_true', help='[optional] Remove selected Rules from account without prompting for confirmation.')
    return parser

def get_export_parser(ForceArgument=False, Command="export"):

    parser = argparse.ArgumentParser(
        prog='rdk '+Command,
        description="Used to " + Command + " the Config Rule to terraform file."
    )
    parser.add_argument('rulename', metavar='<rulename>', nargs='*', help='Rule name(s) to export to a file.')
    parser.add_argument('-s', '--rulesets', required=False, help='comma-delimited list of RuleSet names')
    parser.add_argument('--all','-a', action='store_true', help="All rules in the working directory will be deployed.")
    parser.add_argument('--lambda-layers', required=False, help="[optional] Comma-separated list of Lambda Layer ARNs to deploy with your Lambda function(s).")
    parser.add_argument('--lambda-subnets', required=False, help="[optional] Comma-separated list of Subnets to deploy your Lambda function(s).")
    parser.add_argument('--lambda-security-groups', required=False, help="[optional] Comma-separated list of Security Groups to deploy with your Lambda function(s).")
    parser.add_argument('--lambda-role-arn', required=False,
                        help="[optional] Assign existing iam role to lambda functions. If omitted, new lambda role will be created.")
    parser.add_argument('--rdklib-layer-arn', required=False,
                        help="[optional] Lambda Layer ARN that contains the desired rdklib.  Note that Lambda Layers are region-specific.")
    parser.add_argument('-v', '--version', required=True, help='Terraform version', choices=['0.11', '0.12'])
    parser.add_argument('-f', '--format', required=True, help='Export Format', choices=['terraform'])
    
    return parser

def get_test_parser(command):
    parser = argparse.ArgumentParser(
        prog='rdk '+command,
        description="Used to run tests on your Config Rule code."
    )
    parser.add_argument('rulename', metavar='<rulename>[,<rulename>,...]', nargs='*', help='Rule name(s) to test')
    parser.add_argument('--all','-a', action='store_true', help="Test will be run against all rules in the working directory.")
    parser.add_argument('--test-ci-json', '-j', help="[optional] JSON for test CI for testing.")
    parser.add_argument('--test-ci-types', '-t', help="[optional] CI type to use for testing.")
    parser.add_argument('--verbose', '-v', action='store_true', help='[optional] Enable full log output')
    parser.add_argument('-s','--rulesets', required=False, help='[p[tional] comma-delimited list of RuleSet names')
    return parser

def get_test_local_parser():
    return get_test_parser("test-local")

def get_sample_ci_parser():
    parser = argparse.ArgumentParser(
        prog='rdk sample-ci',
        description="Provides a way to see sample configuration items for most supported resource types."
    )
    parser.add_argument('ci_type', metavar='<resource type>', help='Resource name (e.g. "AWS::EC2::Instance") to display a sample CI JSON document for.', choices=accepted_resource_types)
    return parser

def get_logs_parser():
    parser = argparse.ArgumentParser(
        prog='rdk logs',
        usage="rdk logs <rulename> [-n/--number NUMBER] [-f/--follow]",
        description="Displays CloudWatch logs for the Lambda Function for the specified Rule."
    )
    parser.add_argument('rulename', metavar='<rulename>', help='Rule whose logs will be displayed')
    parser.add_argument('-f','--follow',  action='store_true', help='[optional] Continuously poll Lambda logs and write to stdout.')
    parser.add_argument('-n','--number',  default=3, help='[optional] Number of previous logged events to display.')
    return parser

def get_rulesets_parser():
    parser = argparse.ArgumentParser(
        prog='rdk rulesets',
        usage="rdk rulesets [list | [ [ add | remove ] <ruleset> <rulename> ]",
        description="Used to describe and manipulate RuleSet tags on Rules."
    )
    parser.add_argument('subcommand', help="One of list, add, or remove")
    parser.add_argument('ruleset', nargs='?', help="Name of RuleSet")
    parser.add_argument('rulename', nargs='?', help="Name of Rule to be added or removed")
    return parser

def get_create_rule_template_parser():
    parser = argparse.ArgumentParser(
        prog='rdk create-rule-template',
        description="Outputs a CloudFormation template that can be used to deploy Config Rules in other AWS Accounts."
    )
    parser.add_argument('rulename', metavar='<rulename>', nargs='*', help='Rule name(s) to include in template.  A CloudFormation template will be created, but Rule(s) will not be pushed to AWS.')
    parser.add_argument('--all','-a', action='store_true', help="All rules in the working directory will be included in the generated CloudFormation template.")
    parser.add_argument('-s','--rulesets', required=False, help='comma-delimited RuleSet names to be included in the generated template.')
    parser.add_argument('-o','--output-file', required=True, default="RDK-Config-Rules", help="filename of generated CloudFormation template")
    parser.add_argument('-t','--tag-config-rules-script', required=False, help="filename of generated script to tag config rules with the tags in each paramter.json")
    parser.add_argument('--config-role-arn', required=False, help="[optional] Assign existing iam role as config role. If omitted, \"config-role\" will be created.")
    parser.add_argument('--rules-only', action="store_true", help="[optional] Generate a CloudFormation Template that only includes the Config Rules and not the Bucket, Configuration Recorder, and Delivery Channel.")
    return parser

class rdk:
    def __init__(self, args):
        self.args = args

    @staticmethod
    def get_command_parser(self):
        return get_command_parser()

    def process_command(self):
        method_to_call = getattr(self, self.args.command.replace('-','_'))
        exit_code = method_to_call()

        return(exit_code)

    def init(self):
        """
            This is a test.
        """
        self.args = get_init_parser().parse_args(self.args.command_args, self.args)
        print ("Running init!")

        #create custom session based on whatever credentials are available to us
        my_session = self.__get_boto_session()

        #Create our ConfigService client
        my_config = my_session.client('config')

        #get accountID, AWS partition (e.g. aws or aws-us-gov), region (us-east-1, us-gov-west-1)
        identity_details = self.__get_caller_identity_details(my_session)
        account_id = identity_details['account_id']
        partition = identity_details['partition']

        config_recorder_exists = False
        config_recorder_name = "default"
        config_role_arn = ""
        delivery_channel_exists = False

        config_bucket_exists = False
        if self.args.config_bucket_exists_in_another_account:
            print("Skipping Config Bucket check due to command line args")
            config_bucket_exists = True

        config_bucket_name = config_bucket_prefix + "-" + account_id

        #Check to see if the ConfigRecorder has been created.
        recorders = my_config.describe_configuration_recorders()
        if len(recorders['ConfigurationRecorders']) > 0:
            config_recorder_exists = True
            config_recorder_name = recorders['ConfigurationRecorders'][0]['name']
            config_role_arn = recorders['ConfigurationRecorders'][0]['roleARN']
            print("Found Config Recorder: " + config_recorder_name)
            print("Found Config Role: " + config_role_arn)

        delivery_channels = my_config.describe_delivery_channels()
        if len(delivery_channels['DeliveryChannels']) > 0:
            delivery_channel_exists = True
            config_bucket_name = delivery_channels['DeliveryChannels'][0]['s3BucketName']

        my_s3 = my_session.client('s3')

        if not config_bucket_exists:
            #check whether bucket exists if not create config bucket
            response = my_s3.list_buckets()
            bucket_exists = False
            for bucket in response['Buckets']:
                if bucket['Name'] == config_bucket_name:
                    print("Found Bucket: " + config_bucket_name)
                    config_bucket_exists = True
                    bucket_exists = True

            if not bucket_exists:
                print('Creating Config bucket '+config_bucket_name )
                if my_session.region_name == 'us-east-1':
                    my_s3.create_bucket(
                        Bucket=config_bucket_name
                    )
                else:
                    my_s3.create_bucket(
                        Bucket=config_bucket_name,
                        CreateBucketConfiguration={
                            'LocationConstraint': my_session.region_name
                        }
                    )

        if not config_role_arn:
            #create config role
            my_iam = my_session.client('iam')
            response = my_iam.list_roles()
            role_exists = False
            for role in response['Roles']:
                if role['RoleName'] == config_role_name:
                    role_exists = True

            if not role_exists:
                print('Creating IAM role config-role')
                assume_role_policy = json.loads(open(os.path.join(path.dirname(__file__), 'template', assume_role_policy_file), 'r').read())
                assume_role_policy['Statement'].append({
                    "Effect": "Allow",
                    "Principal": {
                        "AWS": str(account_id)
                        },
                        "Action": "sts:AssumeRole"
                    })
                my_iam.create_role(RoleName=config_role_name, AssumeRolePolicyDocument=json.dumps(assume_role_policy), Path="/rdk/")

            #attach role policy
            my_iam.attach_role_policy(RoleName=config_role_name, PolicyArn='arn:' + partition + ':iam::aws:policy/service-role/AWSConfigRole')
            my_iam.attach_role_policy(RoleName=config_role_name, PolicyArn='arn:' + partition + ':iam::aws:policy/ReadOnlyAccess')
            policy_template = open(os.path.join(path.dirname(__file__), 'template', delivery_permission_policy_file), 'r').read()
            delivery_permissions_policy = policy_template.replace('ACCOUNTID', account_id)
            my_iam.put_role_policy(RoleName=config_role_name, PolicyName='ConfigDeliveryPermissions', PolicyDocument=delivery_permissions_policy)

            #wait for changes to propagate.
            print('Waiting for IAM role to propagate')
            time.sleep(16)

        #create or update config recorder
        if not config_role_arn:
            config_role_arn = "arn:" + partition + ":iam::" + account_id + ":role/rdk/config-role"

        my_config.put_configuration_recorder(ConfigurationRecorder={'name':config_recorder_name, 'roleARN':config_role_arn, 'recordingGroup':{'allSupported':True, 'includeGlobalResourceTypes': True}})

        if not delivery_channel_exists:
            #create delivery channel
            print("Creating delivery channel to bucket " + config_bucket_name)
            my_config.put_delivery_channel(DeliveryChannel={'name':'default', 's3BucketName':config_bucket_name, 'configSnapshotDeliveryProperties':{'deliveryFrequency':'Six_Hours'}})

        #start config recorder
        my_config.start_configuration_recorder(ConfigurationRecorderName=config_recorder_name)
        print('Config Service is ON')

        print('Config setup complete.')

        #create code bucket
        code_bucket_name = code_bucket_prefix + account_id + "-" + my_session.region_name
        response = my_s3.list_buckets()
        bucket_exists = False
        for bucket in response['Buckets']:
            if bucket['Name'] == code_bucket_name:
                bucket_exists = True
                print ("Found code bucket: " + code_bucket_name)

        if not bucket_exists:
            if self.args.skip_code_bucket_creation:
                print('Skipping Code Bucket creation due to command line args')
            else:
                print('Creating Code bucket '+code_bucket_name )

            #Consideration for us-east-1 S3 API
            if my_session.region_name == 'us-east-1':
                my_s3.create_bucket(
                    Bucket=code_bucket_name
                )
            else:
                my_s3.create_bucket(
                    Bucket=code_bucket_name,
                    CreateBucketConfiguration={
                        'LocationConstraint': my_session.region_name
                    }
                )

        return 0
    def clean(self):
        self.args = get_clean_parser().parse_args(self.args.command_args, self.args)

        if not self.args.force:
            confirmation = False
            while not confirmation:
                my_input = input("Delete all Rules and remove Config setup?! (y/N): ")
                if my_input.lower() == "y":
                    confirmation = True
                if my_input.lower() == "n" or my_input == "":
                    sys.exit(0)

        print ("Running clean!")

        #create custom session based on whatever credentials are available to us
        my_session = self.__get_boto_session()

        #Create our ConfigService client
        my_config = my_session.client('config')

        #Create an S3 client for various things.
        s3_client = my_session.client('s3')

        #Create an IAM client!  Create all the clients!
        iam_client = my_session.client('iam')
        cfn_client = my_session.client('cloudformation')

        #get accountID
        identity_details = self.__get_caller_identity_details(my_session)
        account_id = identity_details['account_id']

        config_recorder_name = ""
        config_role_arn = ""
        delivery_channel_exists = False
        config_bucket_name = ""

        recorders = my_config.describe_configuration_recorders()
        if len(recorders['ConfigurationRecorders']) > 0:
            config_role_arn = recorders['ConfigurationRecorders'][0]['roleARN']
            try:
                #First delete the Config Recorder itself.  Do we need to stop it first?  Let's stop it just to be safe.
                my_config.stop_configuration_recorder(ConfigurationRecorderName=recorders['ConfigurationRecorders'][0]["name"])
                my_config.delete_configuration_recorder(ConfigurationRecorderName=recorders['ConfigurationRecorders'][0]["name"])
            except Exception as e:
                print("Error encountered removing Configuration Recorder: " + str(e))

        #Once the config recorder has been deleted there should be no dependencies on the Config Role anymore.

        try:
            response = iam_client.get_role(RoleName=config_role_name)
            try:
                role_policy_results = iam_client.list_role_policies(RoleName=config_role_name)
                for policy_name in role_policy_results['PolicyNames']:
                    iam_client.delete_role_policy(
                        RoleName=config_role_name,
                        PolicyName=policy_name
                    )

                role_policy_results = iam_client.list_attached_role_policies(RoleName=config_role_name)
                for policy in role_policy_results["AttachedPolicies"]:
                    iam_client.detach_role_policy(
                        RoleName=config_role_name,
                        PolicyArn=policy["PolicyArn"]
                    )

                #Once all policies are detached we should be able to delete the Role.
                iam_client.delete_role(
                    RoleName=config_role_name
                )
            except Exception as e:
                print("Error encountered removing Config Role: " + str(e))
        except Exception as e2:
            print("Error encountered finding Config Role to remove: " + str(e2))

        config_bucket_names = []
        delivery_channels = my_config.describe_delivery_channels()
        if len(delivery_channels['DeliveryChannels']) > 0:
            for delivery_channel in delivery_channels['DeliveryChannels']:
                config_bucket_names.append(delivery_channels['DeliveryChannels'][0]['s3BucketName'])
                try:
                    my_config.delete_delivery_channel(
                        DeliveryChannelName=delivery_channel['name']
                    )
                except Exception as e:
                    print("Error encountered trying to delete Delivery Channel: " + str(e))

        if config_bucket_names:
            #empty and then delete the config bucket.
            for config_bucket_name in config_bucket_names:
                try:
                    config_bucket = my_session.resource("s3").Bucket(config_bucket_name)
                    config_bucket.objects.all().delete()
                    config_bucket.delete()
                except Exception as e:
                    print("Error encountered trying to delete config bucket: " + str(e))

        #Delete any of the Rules deployed the traditional way.
        self.args.all = True
        rule_names = self.__get_rule_list_for_command()
        for rule_name in rule_names:
            my_stack_name = self.__get_stack_name_from_rule_name(rule_name)
            try:
                cfn_client.delete_stack(StackName=my_stack_name)
            except Exception as e:
                print("Error encountered deleting Rule stack: " + str(e))

        #Delete the Functions stack, if one exists.
        try:
            response = cfn_client.describe_stacks(StackName="RDK-Config-Rule-Functions")
            if response["Stacks"]:
                cfn_client.delete_stack(StackName="RDK-Config-Rule-Functions")
        except ClientError as ce:
            if ce.response['Error']['Code'] == "ValidationError":
                print("No Functions stack found.")
        except Exception as e:
            print("Error encountered deleting Functions stack: " + str(e))

        #Delete the code bucket, if one exists.
        code_bucket_name = code_bucket_prefix + account_id + "-" + my_session.region_name
        try:
            code_bucket = my_session.resource("s3").Bucket(code_bucket_name)
            code_bucket.objects.all().delete()
            code_bucket.delete()
        except ClientError as ce:
            if ce.response['Error']['Code'] == "NoSuchBucket":
                print("No code bucket found.")
        except Exception as e:
            print("Error encountered trying to delete code bucket: " + str(e))

        #Done!
        print("Config has been removed.")

    def create(self):
        #Parse the command-line arguments relevant for creating a Config Rule.
        self.__parse_rule_args(True)

        print ("Running create!")

        if not self.args.source_identifier:
            if not self.args.runtime:
                print("Runtime is required for 'create' command.")
                return 1

            extension_mapping = {
                'java8': '.java',
                'python2.7': '.py',
                'python3.6': '.py',
                'python3.6-managed':'.py',
                'python3.6-lib':'.py',
                'python3.7': '.py',
                'nodejs4.3': '.js',
                'dotnetcore1.0': 'cs',
                'dotnetcore2.0': 'cs',
                'python3.6-managed': '.py',
            }
            if self.args.runtime not in extension_mapping:
                print ("rdk does not support that runtime yet.")

        #if not self.args.maximum_frequency:
        #    self.args.maximum_frequency = "TwentyFour_Hours"
        #    print("Defaulting to TwentyFour_Hours Maximum Frequency.")

        #create rule directory.
        rule_path = os.path.join(os.getcwd(), rules_dir, self.args.rulename)
        if os.path.exists(rule_path):
            print("Local Rule directory already exists.")
            return 1

        try:
            os.makedirs(os.path.join(os.getcwd(), rules_dir, self.args.rulename))

            if not self.args.source_identifier:
                #copy rule template into rule directory
                if self.args.runtime == 'java8':
                    self.__create_java_rule()
                elif self.args.runtime in ['dotnetcore1.0', 'dotnetcore2.0']:
                    self.__create_dotnet_rule()
                else:
                    src = os.path.join(path.dirname(__file__), 'template', 'runtime', self.args.runtime, rule_handler + extension_mapping[self.args.runtime])
                    dst = os.path.join(os.getcwd(), rules_dir, self.args.rulename, self.args.rulename + extension_mapping[self.args.runtime])
                    shutil.copyfile(src, dst)
                    f = fileinput.input(files=dst, inplace=True)
                    for line in f:
                        if self.args.runtime == 'python3.6-lib':
                            if self.args.resource_types:
                                applicable_resource_list = ''
                                for resource_type in self.args.resource_types.split(','):
                                    applicable_resource_list += "'" + resource_type + "', "
                                print(line.replace('<%RuleName%>', self.args.rulename).replace('<%ApplicableResources1%>', '\nAPPLICABLE_RESOURCES = [' + applicable_resource_list[:-2] + ']\n').replace('<%ApplicableResources2%>', ', APPLICABLE_RESOURCES'), end='')
                            else:
                                print(line.replace('<%RuleName%>', self.args.rulename).replace('<%ApplicableResources1%>', '').replace('<%ApplicableResources2%>', ''), end='')
                        else:
                            print(line.replace('<%RuleName%>', self.args.rulename), end='')
                    f.close()

                    src = os.path.join(path.dirname(__file__), 'template', 'runtime', self.args.runtime, 'rule_test' + extension_mapping[self.args.runtime])
                    if os.path.exists(src):
                        dst = os.path.join(os.getcwd(), rules_dir, self.args.rulename, self.args.rulename+"_test"+extension_mapping[self.args.runtime])
                        shutil.copyfile(src, dst)
                        f = fileinput.input(files=dst, inplace=True)
                        for line in f:
                            print(line.replace('<%RuleName%>', self.args.rulename), end='')
                        f.close()

                    src = os.path.join(path.dirname(__file__), 'template', 'runtime', self.args.runtime, util_filename + extension_mapping[self.args.runtime])
                    if os.path.exists(src):
                        dst = os.path.join(os.getcwd(), rules_dir, self.args.rulename, util_filename + extension_mapping[self.args.runtime])
                        shutil.copyfile(src, dst)

            #Write the parameters to a file in the rule directory.
            self.__populate_params()

            print ("Local Rule files created.")
        except Exception as e:
            print("Error during create: " + str(e))
            print("Rolling back...")

            shutil.rmtree(rule_path)

            raise e
        return 0

    def modify(self):
        #Parse the command-line arguments necessary for modifying a Config Rule.
        self.__parse_rule_args(False)

        print("Running modify!")

        self.args.rulename = self.__clean_rule_name(self.args.rulename)

        #Get existing parameters
        old_params, tags = self.__get_rule_parameters(self.args.rulename)

        if not self.args.resource_types and 'SourceEvents' in old_params:
            self.args.resource_types = old_params['SourceEvents']

        if not self.args.maximum_frequency and 'SourcePeriodic' in old_params:
            self.args.maximum_frequency = old_params['SourcePeriodic']

        if not self.args.runtime and old_params['SourceRuntime']:
            self.args.runtime = old_params['SourceRuntime']

        if not self.args.input_parameters and 'InputParameters' in old_params:
            self.args.input_parameters = old_params['InputParameters']

        if not self.args.optional_parameters and 'OptionalParameters' in old_params:
            self.args.optional_parameters = old_params['OptionalParameters']

        if not self.args.source_identifier and 'SourceIdentifier' in old_params:
            self.args.source_identifier = old_params['SourceIdentifier']

        if not self.args.tags and tags:
            self.args.tags = tags

        if not self.args.remediation_action and 'Remediation' in old_params:
            params = old_params["Remediation"]
            self.args.auto_remediate = params.get("Automatic", "")
            execution_controls = params.get("ExecutionControls", "")
            if execution_controls:
                ssm_controls = execution_controls["SsmControls"]
                self.args.remediation_concurrent_execution_percent = ssm_controls.get("ConcurrentExecutionRatePercentage", "")
                self.args.remediation_error_rate_percent = ssm_controls.get("ErrorPercentage", "")
            self.args.remediation_parameters = json.dumps(params["Parameters"]) if params.get("Parameters") else None
            self.args.auto_remediation_retry_attempts = params.get("MaximumAutomaticAttempts", "")
            self.args.auto_remediation_retry_time = params.get("RetryAttemptSeconds", "")
            self.args.remediation_action = params.get("TargetId", "")
            self.args.remediation_action_version = params.get("TargetVersion", "")

        if 'RuleSets' in old_params:
            if not self.args.rulesets:
                self.args.rulesets = old_params['RuleSets']

        #Write the parameters to a file in the rule directory.
        self.__populate_params()

        print ("Modified Rule '"+self.args.rulename+"'.  Use the `deploy` command to push your changes to AWS.")

    def undeploy(self):
        self.__parse_deploy_args(ForceArgument=True)

        if not self.args.force:
            confirmation = False
            while not confirmation:
                my_input = input("Delete specified Rules and Lamdba Functions from your AWS Account? (y/N): ")
                if my_input.lower() == "y":
                    confirmation = True
                if my_input.lower() == "n" or my_input == "":
                    sys.exit(0)

        #get the rule names
        rule_names = self.__get_rule_list_for_command()

        print("Running un-deploy!")

        #create custom session based on whatever credentials are available to us.
        my_session = self.__get_boto_session()

        #Collect a list of all of the CloudFormation templates that we delete.  We'll need it at the end to make sure everything worked.
        deleted_stacks = []

        cfn_client = my_session.client('cloudformation')

        if self.args.functions_only:
            try:
                cfn_client.delete_stack(StackName=self.args.stack_name)
                deleted_stacks.append(self.args.stack_name)
            except ClientError as ce:
                print("Client Error encountered attempting to delete CloudFormation stack for Lambda Functions: " + str(ce))
            except Exception as e:
                print("Exception encountered attempting to delete CloudFormation stack for Lambda Functions: " + str(e))

            return

        for rule_name in rule_names:
            try:
                cfn_client.delete_stack(StackName=self.__get_stack_name_from_rule_name(rule_name))
                deleted_stacks.append(self.__get_stack_name_from_rule_name(rule_name))
            except ClientError as ce:
                print("Client Error encountered attempting to delete CloudFormation stack for Rule: " + str(ce))
            except Exception as e:
                print("Exception encountered attempting to delete CloudFormation stack for Rule: " + str(e))

        print("Rule removal initiated. Waiting for Stack Deletion to complete.")

        for stack_name in deleted_stacks:
            self.__wait_for_cfn_stack(cfn_client, stack_name)

        print("Rule removal complete, but local files have been preserved.")
        print("To re-deploy, use the 'deploy' command.")

    def deploy(self):
        self.__parse_deploy_args()

        #get the rule names
        rule_names = self.__get_rule_list_for_command()

        #run the deploy code
        print ("Running deploy!")

        #create custom session based on whatever credentials are available to us
        my_session = self.__get_boto_session()

        #get accountID
        identity_details = self.__get_caller_identity_details(my_session)
        account_id = identity_details['account_id']
        partition = identity_details['partition']

        if self.args.custom_code_bucket:
            code_bucket_name = self.args.custom_code_bucket
        else:
            code_bucket_name = code_bucket_prefix + account_id + "-" + my_session.region_name

        #If we're only deploying the Lambda functions (and role + permissions), branch here.  Someday the "main" execution path should use the same generated CFN templates for single-account deployment.
        if self.args.functions_only:
            #Generate the template
            function_template = self.__create_function_cloudformation_template()

            #Generate CFN parameter json
            cfn_params = [
                {
                    'ParameterKey': 'SourceBucket',
                    'ParameterValue': code_bucket_name,
                }
            ]

            #Write template to S3
            my_s3_client = my_session.client('s3')
            my_s3_client.put_object(
                Body=bytes(function_template.encode('utf-8')),
                Bucket=code_bucket_name,
                Key=self.args.stack_name + ".json"
            )

            #Package code and push to S3
            s3_code_objects = {}
            for rule_name in rule_names:
                rule_params, cfn_tags = self.__get_rule_parameters(rule_name)
                if 'SourceIdentifier' in rule_params:
                    print("Skipping code packaging for Managed Rule.")
                else:
                    s3_dst = self.__upload_function_code(rule_name, rule_params, account_id, my_session, code_bucket_name)
                    s3_code_objects[rule_name] = s3_dst

            my_cfn = my_session.client('cloudformation')

            # Generate the template_url regardless of region using the s3 sdk
            config = my_s3_client._client_config
            config.signature_version = botocore.UNSIGNED
            template_url = boto3.client('s3', config=config).generate_presigned_url('get_object', ExpiresIn=0, Params={'Bucket': code_bucket_name, 'Key': self.args.stack_name + ".json"})

            # Check if stack exists.  If it does, update it.  If it doesn't, create it.

            try:
                my_stack = my_cfn.describe_stacks(StackName=self.args.stack_name)

                #If we've gotten here, stack exists and we should update it.
                print ("Updating CloudFormation Stack for Lambda functions.")
                try:

                    cfn_args = {
                        'StackName': self.args.stack_name,
                        'TemplateURL': template_url,
                        'Parameters': cfn_params,
                        'Capabilities': [ 'CAPABILITY_IAM' ]
                    }

                    # If no tags key is specified, or if the tags dict is empty
                    if cfn_tags is not None:
                        cfn_args['Tags'] = cfn_tags

                    response = my_cfn.update_stack(**cfn_args)

                    #wait for changes to propagate.
                    self.__wait_for_cfn_stack(my_cfn, self.args.stack_name)
                except ClientError as e:
                    if e.response['Error']['Code'] == 'ValidationError':
                        if 'No updates are to be performed.' in str(e):
                            #No changes made to Config rule definition, so CloudFormation won't do anything.
                            print("No changes to Config Rule configurations.")
                        else:
                            #Something unexpected has gone wrong.  Emit an error and bail.
                            print(e)
                            return 1
                    else:
                        raise

                #Push lambda code to functions.
                for rule_name in rule_names:
                    my_lambda_arn = self.__get_lambda_arn_for_rule(rule_name, partition, my_session.region_name, account_id)
                    rule_params, cfn_tags = self.__get_rule_parameters(rule_name)
                    if 'SourceIdentifier' in rule_params:
                        print("Skipping Lambda upload for Managed Rule.")
                        continue

                    print("Publishing Lambda code...")
                    my_lambda_client = my_session.client('lambda')
                    my_lambda_client.update_function_code(
                        FunctionName=my_lambda_arn,
                        S3Bucket=code_bucket_name,
                        S3Key=s3_code_objects[rule_name],
                        Publish=True
                    )
                    print("Lambda code updated.")
            except ClientError as e:
                #If we're in the exception, the stack does not exist and we should create it.
                print ("Creating CloudFormation Stack for Lambda Functions.")

                cfn_args = {
                    'StackName': self.args.stack_name,
                    'TemplateURL': template_url,
                    'Parameters': cfn_params,
                    'Capabilities': ['CAPABILITY_IAM']
                }

                # If no tags key is specified, or if the tags dict is empty
                if cfn_tags is not None:
                    cfn_args['Tags'] = cfn_tags

                response = my_cfn.create_stack(**cfn_args)

                #wait for changes to propagate.
                self.__wait_for_cfn_stack(my_cfn, self.args.stack_name)

            #We're done!  Return with great success.
            sys.exit(0)

        #If we're deploying both the functions and the Config rules, run the following process:
        for rule_name in rule_names:
            rule_params, cfn_tags = self.__get_rule_parameters(rule_name)

            #create CFN Parameters common for Managed and Custom
            source_events = "NONE"
            if 'SourceEvents' in rule_params:
                source_events = rule_params['SourceEvents']

            source_periodic = "NONE"
            if 'SourcePeriodic' in rule_params:
                source_periodic = rule_params['SourcePeriodic']

            combined_input_parameters = {}
            if 'InputParameters' in rule_params:
                combined_input_parameters.update(json.loads(rule_params['InputParameters']))

            if 'OptionalParameters' in rule_params:
                #Remove empty parameters
                keys_to_delete = []
                optional_parameters_json = json.loads(rule_params['OptionalParameters'])
                for key, value in optional_parameters_json.items():
                    if not value:
                        keys_to_delete.append(key)
                for key in keys_to_delete:
                    del optional_parameters_json[key]
                combined_input_parameters.update(optional_parameters_json)

            if 'SourceIdentifier' in rule_params:
                print("Found Managed Rule.")
                #create CFN Parameters for Managed Rules

                try:
                    rule_description = rule_params["Description"]
                except KeyError:
                    rule_description = rule_name
                my_params = [
                    {
                        'ParameterKey': 'RuleName',
                        'ParameterValue': rule_name,
                    },
                    {
                        'ParameterKey': 'Description',
                        'ParameterValue': rule_description,
                    },
                    {
                        'ParameterKey': 'SourceEvents',
                        'ParameterValue': source_events,
                    },
                    {
                        'ParameterKey': 'SourcePeriodic',
                        'ParameterValue': source_periodic,
                    },
                    {
                        'ParameterKey': 'SourceInputParameters',
                        'ParameterValue': json.dumps(combined_input_parameters),
                    },
                    {
                        'ParameterKey': 'SourceIdentifier',
                        'ParameterValue': rule_params['SourceIdentifier']
                    }]
                my_cfn = my_session.client('cloudformation')
                if "Remediation" in rule_params:
                    print('Build The CFN Template with Remediation Settings')
                    cfn_body = os.path.join(path.dirname(__file__), 'template',  "configManagedRuleWithRemediation.json")
                    template_body = open(cfn_body, "r").read()
                    json_body = json.loads(template_body)
                    remediation = self.__create_remediation_cloudformation_block(rule_params["Remediation"])
                    json_body["Resources"]["Remediation"] = remediation
                    
                    if "SSMAutomation" in rule_params:
                        #Reference the SSM Automation Role Created, if IAM is created
                        print('Building SSM Automation Section')
                        ssm_automation = self.__create_automation_cloudformation_block(rule_params['SSMAutomation'], self.__get_alphanumeric_rule_name(rule_name))
                        json_body["Resources"][self.__get_alphanumeric_rule_name(rule_name+'RemediationAction')] = ssm_automation
                        if "IAM" in rule_params['SSMAutomation']:
                            print('Lets Build IAM Role and Policy')
                            #TODO Check For IAM Settings
                            json_body["Resources"]['Remediation']['Properties']['Parameters']['AutomationAssumeRole']['StaticValue']['Values'] = [{"Fn::GetAtt":[self.__get_alphanumeric_rule_name(rule_name+"Role"), "Arn"]}]
                        
                            ssm_iam_role, ssm_iam_policy = self.__create_automation_iam_cloudformation_block(rule_params['SSMAutomation'], self.__get_alphanumeric_rule_name(rule_name))
                            json_body["Resources"][self.__get_alphanumeric_rule_name(rule_name+'Role')] = ssm_iam_role
                            json_body["Resources"][self.__get_alphanumeric_rule_name(rule_name+'Policy')] = ssm_iam_policy
                    
                            print('Build Supporting SSM Resources')
                            resource_depends_on = ['rdkConfigRule', self.__get_alphanumeric_rule_name(rule_name+"RemediationAction")]
                            #Builds SSM Document Before Config RUle
                            json_body["Resources"]["Remediation"]['DependsOn'] = resource_depends_on
                            json_body["Resources"]["Remediation"]['Properties']['TargetId'] = {'Ref': self.__get_alphanumeric_rule_name(rule_name+"RemediationAction")}

                    try:
                        my_stack_name = self.__get_stack_name_from_rule_name(rule_name)
                        my_stack = my_cfn.describe_stacks(StackName=my_stack_name)
                        #If we've gotten here, stack exists and we should update it.
                        print ("Updating CloudFormation Stack for " + rule_name)
                        try:
                            cfn_args = {
                                'StackName': my_stack_name,
                                'TemplateBody': json.dumps(json_body),
                                'Parameters': my_params,
                                'Capabilities': ['CAPABILITY_IAM', 'CAPABILITY_NAMED_IAM'] 
                            }

                            # If no tags key is specified, or if the tags dict is empty
                            if cfn_tags is not None:
                                cfn_args['Tags'] = cfn_tags

                            response = my_cfn.update_stack(**cfn_args)
                        except ClientError as e:
                            if e.response['Error']['Code'] == 'ValidationError':
                                if 'No updates are to be performed.' in str(e):
                                    #No changes made to Config rule definition, so CloudFormation won't do anything.
                                    print("No changes to Config Rule.")
                                else:
                                    #Something unexpected has gone wrong.  Emit an error and bail.
                                    print(e)
                                    return 1
                            else:
                                raise
                    except ClientError as e:
                        #If we're in the exception, the stack does not exist and we should create it.
                        print ("Creating CloudFormation Stack for " + rule_name)
                        
                        if "Remediation" in rule_params:
                            cfn_args = {
                                'StackName': my_stack_name,
                                'TemplateBody': json.dumps(json_body),
                                'Parameters': my_params,
                                'Capabilities': ['CAPABILITY_IAM', 'CAPABILITY_NAMED_IAM']
                            }


                        else:
                            cfn_args = {
                                'StackName': my_stack_name,
                                'TemplateBody': open(cfn_body, "r").read(),
                                'Parameters': my_params
                            }

                        if cfn_tags is not None:
                            cfn_args['Tags'] = cfn_tags

                        response = my_cfn.create_stack(**cfn_args)

                    #wait for changes to propagate.
                    self.__wait_for_cfn_stack(my_cfn, my_stack_name)
                    continue

                else:
                #deploy config rule
                    cfn_body = os.path.join(path.dirname(__file__), 'template',  "configManagedRule.json")

                    try:
                        my_stack_name = self.__get_stack_name_from_rule_name(rule_name)
                        my_stack = my_cfn.describe_stacks(StackName=my_stack_name)
                        #If we've gotten here, stack exists and we should update it.
                        print ("Updating CloudFormation Stack for " + rule_name)
                        try:
                            cfn_args = {
                                'StackName': my_stack_name,
                                'TemplateBody': open(cfn_body, "r").read(),
                                'Parameters': my_params
                            }

                            # If no tags key is specified, or if the tags dict is empty
                            if cfn_tags is not None:
                                cfn_args['Tags'] = cfn_tags

                            response = my_cfn.update_stack(**cfn_args)
                        except ClientError as e:
                            if e.response['Error']['Code'] == 'ValidationError':
                                if 'No updates are to be performed.' in str(e):
                                    #No changes made to Config rule definition, so CloudFormation won't do anything.
                                    print("No changes to Config Rule.")
                                else:
                                    #Something unexpected has gone wrong.  Emit an error and bail.
                                    print(e)
                                    return 1
                            else:
                                raise
                    except ClientError as e:
                        #If we're in the exception, the stack does not exist and we should create it.
                        print ("Creating CloudFormation Stack for " + rule_name)
                        cfn_args = {
                            'StackName': my_stack_name,
                            'TemplateBody': open(cfn_body, "r").read(),
                            'Parameters': my_params
                        }

                        if cfn_tags is not None:
                            cfn_args['Tags'] = cfn_tags

                        response = my_cfn.create_stack(**cfn_args)

                    #wait for changes to propagate.
                    self.__wait_for_cfn_stack(my_cfn, my_stack_name)

                #Cloudformation is not supporting tagging config rule currently.
                if cfn_tags is not None and len(cfn_tags) > 0:
                    self.__tag_config_rule(rule_name, cfn_tags, my_session)

                continue

            print("Found Custom Rule.")

            s3_src = ""
            s3_dst = self.__upload_function_code(rule_name, rule_params, account_id, my_session, code_bucket_name)

            #create CFN Parameters for Custom Rules
            lambdaRoleArn = ""
            if self.args.lambda_role_arn:
                print ("Existing IAM Role provided: " + self.args.lambda_role_arn)
                lambdaRoleArn = self.args.lambda_role_arn

<<<<<<< HEAD
            if self.args.boundary_policy_arn:
                print ("Boundary Policy provided: " + self.args.boundary_policy_arn)
                boundaryPolicyArn = self.args.boundary_policy_arn

=======
            try:
                rule_description = rule_params["Description"]
            except KeyError:
                rule_description = rule_name
>>>>>>> 7054c53e
            my_params = [
                {
                    'ParameterKey': 'RuleName',
                    'ParameterValue': rule_name,
                },
                {
                    'ParameterKey': 'Description',
                    'ParameterValue': rule_description,
                },
                {
                    'ParameterKey': 'LambdaRoleArn',
                    'ParameterValue': lambdaRoleArn,
                },
                {
                    'ParameterKey': 'BoundaryPolicyArn',
                    'ParameterValue': boundaryPolicyArn,
                },
                {
                    'ParameterKey': 'SourceBucket',
                    'ParameterValue': code_bucket_name,
                },
                {
                    'ParameterKey': 'SourcePath',
                    'ParameterValue': s3_dst,
                },
                {
                    'ParameterKey': 'SourceRuntime',
                    'ParameterValue': self.__get_runtime_string(rule_params),
                },
                {
                    'ParameterKey': 'SourceEvents',
                    'ParameterValue': source_events,
                },
                {
                    'ParameterKey': 'SourcePeriodic',
                    'ParameterValue': source_periodic,
                },
                {
                    'ParameterKey': 'SourceInputParameters',
                    'ParameterValue': json.dumps(combined_input_parameters),
                },
                {
                    'ParameterKey': 'SourceHandler',
                    'ParameterValue': self.__get_handler(rule_name, rule_params)

                }]
            layers = []
            if 'SourceRuntime' in rule_params:
                if rule_params['SourceRuntime'] == "python3.6-lib":
                    if self.args.rdklib_layer_arn:
                        layers.append(self.args.rdklib_layer_arn)
                    else:
                        rdk_lib_version = RDKLIB_LAYER_VERSION[my_session.region_name]
                        rdklib_arn = RDKLIB_ARN_STRING.format(region=my_session.region_name, version=rdk_lib_version)
                        layers.append(rdklib_arn)


            if self.args.lambda_layers:
                additional_layers = self.args.lambda_layers.split(',')
                layers.extend(additional_layers)

            if layers:
                my_params.append({
                    'ParameterKey': 'Layers',
                    'ParameterValue': ",".join(layers)
                })

            if self.args.lambda_security_groups and self.args.lambda_subnets:
                my_params.append({
                    'ParameterKey': 'SecurityGroupIds',
                    'ParameterValue': self.args.lambda_security_groups
                },{
                    'ParameterKey': 'SubnetIds',
                    'ParameterValue': self.args.lambda_subnets
                })

            #create json of CFN template
            cfn_body = os.path.join(path.dirname(__file__), 'template',  "configRule.json")
            template_body = open(cfn_body, "r").read()
            json_body = json.loads(template_body)

            remediation = ""
            if "Remediation" in rule_params:
                remediation = self.__create_remediation_cloudformation_block(rule_params["Remediation"])
                json_body["Resources"]["Remediation"] = remediation

                if "SSMAutomation" in rule_params:
                    ##AWS needs to build the SSM before the Config Rule
                    resource_depends_on = ['rdkConfigRule', self.__get_alphanumeric_rule_name(rule_name+"RemediationAction")]
                    remediation["DependsOn"] = resource_depends_on
                    #Add JSON Reference to SSM Document { "Ref" : "MyEC2Instance" }
                    remediation['Properties']['TargetId'] = {"Ref" : self.__get_alphanumeric_rule_name(rule_name+"RemediationAction") }

            if "SSMAutomation" in rule_params:
                print('Building SSM Automation Section')
                
                ssm_automation = self.__create_automation_cloudformation_block(rule_params['SSMAutomation'], rule_name)
                json_body["Resources"][self.__get_alphanumeric_rule_name(rule_name+"RemediationAction")] = ssm_automation
                if "IAM" in rule_params['SSMAutomation']:
                    print('Lets Build IAM Role and Policy')
                    #TODO Check For IAM Settings
                    json_body["Resources"]['Remediation']['Properties']['Parameters']['AutomationAssumeRole']['StaticValue']['Values'] = [{"Fn::GetAtt":[self.__get_alphanumeric_rule_name(rule_name+"Role"), "Arn"]}]
                    
                    ssm_iam_role, ssm_iam_policy = self.__create_automation_iam_cloudformation_block(rule_params['SSMAutomation'], rule_name)
                    json_body["Resources"][self.__get_alphanumeric_rule_name(rule_name+'Role')] = ssm_iam_role
                    json_body["Resources"][self.__get_alphanumeric_rule_name(rule_name+'Policy')] = ssm_iam_policy
                
            #debugging
            #print(json.dumps(json_body, indent=2))

            #deploy config rule
            my_cfn = my_session.client('cloudformation')
            try:
                my_stack_name = self.__get_stack_name_from_rule_name(rule_name)
                my_stack = my_cfn.describe_stacks(StackName=my_stack_name)
                #If we've gotten here, stack exists and we should update it.
                print ("Updating CloudFormation Stack for " + rule_name)
                try:
                    cfn_args = {
                        'StackName': my_stack_name,
                        'TemplateBody': json.dumps(json_body),
                        'Parameters': my_params,
                        'Capabilities': ['CAPABILITY_IAM', 'CAPABILITY_NAMED_IAM']
                    }

                    # If no tags key is specified, or if the tags dict is empty
                    if cfn_tags is not None:
                        cfn_args['Tags'] = cfn_tags

                    response = my_cfn.update_stack(**cfn_args)
                except ClientError as e:
                    if e.response['Error']['Code'] == 'ValidationError':
                        
                        if 'No updates are to be performed.' in str(e):
                            #No changes made to Config rule definition, so CloudFormation won't do anything.
                            print("No changes to Config Rule.")
                        else:
                            #Something unexpected has gone wrong.  Emit an error and bail.
                            print('Validation Error on CFN')
                            print(json.dumps(cfn_args))
                            print(e)
                            return 1
                    else:
                        raise

                my_lambda_arn = self.__get_lambda_arn_for_stack(my_stack_name)

                print("Publishing Lambda code...")
                my_lambda_client = my_session.client('lambda')
                my_lambda_client.update_function_code(
                    FunctionName=my_lambda_arn,
                    S3Bucket=code_bucket_name,
                    S3Key=s3_dst,
                    Publish=True
                )
                print("Lambda code updated.")
            except ClientError as e:
                #If we're in the exception, the stack does not exist and we should create it.
                print ("Creating CloudFormation Stack for " + rule_name)
                cfn_args = {
                    'StackName': my_stack_name,
                    'TemplateBody': json.dumps(json_body),
                    'Parameters': my_params,
                    'Capabilities': ['CAPABILITY_IAM', 'CAPABILITY_NAMED_IAM']
                }

                if cfn_tags is not None:
                    cfn_args['Tags'] = cfn_tags

                response = my_cfn.create_stack(**cfn_args)

            #wait for changes to propagate.
            self.__wait_for_cfn_stack(my_cfn, my_stack_name)

            #Cloudformation is not supporting tagging config rule currently.
            if cfn_tags is not None and len(cfn_tags) > 0:
                self.__tag_config_rule(rule_name, cfn_tags, my_session)

        print('Config deploy complete.')

        return 0

    def export(self):

        self.__parse_export_args()

        # get the rule names
        rule_names = self.__get_rule_list_for_command("export")

        # run the export code
        print("Running export")

        for rule_name in rule_names:
            rule_params, cfn_tags = self.__get_rule_parameters(rule_name)

            if 'SourceIdentifier' in rule_params:
                print("Found Managed Rule, Ignored.")
                print("Export support only Custom Rules.")
                continue

            source_events = []
            if 'SourceEvents' in rule_params:
                source_events = [rule_params['SourceEvents']]

            source_periodic = "NONE"
            if 'SourcePeriodic' in rule_params:
                source_periodic = rule_params['SourcePeriodic']

            combined_input_parameters = {}
            if 'InputParameters' in rule_params:
                combined_input_parameters.update(json.loads(rule_params['InputParameters']))

            if 'OptionalParameters' in rule_params:
                # Remove empty parameters
                keys_to_delete = []
                optional_parameters_json = json.loads(rule_params['OptionalParameters'])
                for key, value in optional_parameters_json.items():
                    if not value:
                        keys_to_delete.append(key)
                for key in keys_to_delete:
                    del optional_parameters_json[key]
                combined_input_parameters.update(optional_parameters_json)

            print("Found Custom Rule.")
            s3_src = ""
            s3_dst = self.__package_function_code(rule_name, rule_params)

            layers = []
            rdk_lib_version = "0"
            if 'SourceRuntime' in rule_params:
                if rule_params['SourceRuntime'] == "python3.6-lib":
                    if self.args.rdklib_layer_arn:
                        layers.append(self.args.rdklib_layer_arn)
                    else:
                        #create custom session based on whatever credentials are available to us
                        my_session = self.__get_boto_session()
                        rdk_lib_version = RDKLIB_LAYER_VERSION[my_session.region_name]
                        rdklib_arn = RDKLIB_ARN_STRING.format(region=my_session.region_name, version=rdk_lib_version)
                        layers.append(rdklib_arn)

            if self.args.lambda_layers:
                additional_layers = self.args.lambda_layers.split(',')
                layers.extend(additional_layers)

            subnet_ids = []
            security_group_ids = []
            if self.args.lambda_security_groups:
                security_group_ids = self.args.lambda_security_groups.split(",")

            if self.args.lambda_subnets:
                subnet_ids = self.args.lambda_subnets.split(",")

            lambda_role_arn = "NONE"
            if self.args.lambda_role_arn:
                print("Existing IAM Role provided: " + self.args.lambda_role_arn)
                lambda_role_arn = self.args.lambda_role_arn

            my_params = {
                "rule_name": rule_name,
                "source_runtime": self.__get_runtime_string(rule_params),
                "source_events": source_events,
                "source_periodic": source_periodic,
                "source_input_parameters": json.dumps(combined_input_parameters),
                "source_handler": self.__get_handler(rule_name, rule_params),
                "subnet_ids": subnet_ids,
                "security_group_ids": security_group_ids,
                "lambda_layers": layers,
                "lambda_role_arn": lambda_role_arn
            }

            params_file_path = os.path.join(os.getcwd(), rules_dir, rule_name, rule_name.lower() + ".tfvars.json")
            parameters_file = open(params_file_path, 'w')
            json.dump(my_params, parameters_file, indent=4)
            parameters_file.close()
            # create json of CFN template
            print(self.args.format + " version: "+ self.args.version)
            tf_file_body = os.path.join(path.dirname(__file__), 'template', self.args.format, self.args.version,
                                    "config_rule.tf")
            tf_file_path = os.path.join(os.getcwd(), rules_dir, rule_name, rule_name.lower() + "_rule.tf")
            shutil.copy(tf_file_body, tf_file_path)

            variables_file_body = os.path.join(path.dirname(__file__), 'template', self.args.format, self.args.version,
                                        "variables.tf")
            variables_file_path = os.path.join(os.getcwd(), rules_dir, rule_name, rule_name.lower() + "_variables.tf")
            shutil.copy(variables_file_body, variables_file_path)
            print("Export completed.This will generate three .tf files.")

    def test_local(self):
        print ("Running local test!")
        tests_successful = True

        args = self.__parse_test_args()

        #Construct our list of rules to test.
        rule_names = self.__get_rule_list_for_command()

        for rule_name in rule_names:
            rule_params, rule_tags = self.__get_rule_parameters(rule_name)
            if rule_params['SourceRuntime'] not in ('python2.7', 'python3.6', 'python3.6-lib', 'python3.7'):
                print ("Skipping " + rule_name + " - Runtime not supported for local testing.")
                continue

            print("Testing "+rule_name)
            test_dir = os.path.join(os.getcwd(), rules_dir, rule_name)
            print("Looking for tests in " + test_dir)

            if args.verbose == True:
                results = unittest.TextTestRunner(buffer=False, verbosity=2).run(self.__create_test_suite(test_dir))
            else:
                results = unittest.TextTestRunner(buffer=True, verbosity=2).run(self.__create_test_suite(test_dir))

            print (results)

            tests_successful = tests_successful and results.wasSuccessful()
        return int(not tests_successful)

    def test_remote(self):
        print ("Running test_remote!")
        self.__parse_test_args()

        #Construct our list of rules to test.
        rule_names = self.__get_rule_list_for_command()

        #Create our Lambda client.
        my_session = self.__get_boto_session()
        my_lambda_client = my_session.client('lambda')

        for rule_name in rule_names:
            print("Testing "+rule_name)

            #Get CI JSON from either the CLI or one of the stored templates.
            my_cis = self.__get_test_CIs(rule_name)

            my_parameters = {}
            if self.args.test_parameters:
                my_parameters = json.loads(self.args.test_parameters)

            for my_ci in my_cis:
                print ("\t\tTesting CI " + my_ci['resourceType'])

                #Generate test event from templates
                test_event = json.load(open(os.path.join(path.dirname(__file__), 'template', event_template_filename), 'r'), strict=False)
                my_invoking_event = json.loads(test_event['invokingEvent'])
                my_invoking_event['configurationItem'] = my_ci
                my_invoking_event['notificationCreationTime'] = datetime.utcnow().strftime('%Y-%m-%dT%H:%M:%S.000Z')
                test_event['invokingEvent'] = json.dumps(my_invoking_event)
                test_event['ruleParameters'] = json.dumps(my_parameters)

                #Get the Lambda function associated with the Rule
                my_lambda_name = self.__get_stack_name_from_rule_name(rule_name)
                my_lambda_arn = self.__get_lambda_arn_for_stack(my_lambda_name)

                #Call Lambda function with test event.
                result = my_lambda_client.invoke(
                    FunctionName=my_lambda_arn,
                    InvocationType='RequestResponse',
                    LogType='Tail',
                    Payload=json.dumps(test_event)
                )

                #If there's an error dump execution logs to the terminal, if not print out the value returned by the lambda function.
                if 'FunctionError' in result:
                    print(base64.b64decode(str(result['LogResult'])))
                else:
                    print("\t\t\t" + result['Payload'].read())
                    if self.args.verbose:
                        print(base64.b64decode(str(result['LogResult'])))
        return 0

    def status(self):
        print ("Running status!")
        return 0

    def sample_ci(self):
        self.args = get_sample_ci_parser().parse_args(self.args.command_args, self.args)

        my_test_ci = TestCI(self.args.ci_type)
        print(json.dumps(my_test_ci.get_json(), indent=4))

    def logs(self):
        self.args = get_logs_parser().parse_args(self.args.command_args, self.args)

        self.args.rulename = self.__clean_rule_name(self.args.rulename)

        my_session = self.__get_boto_session()
        cw_logs = my_session.client('logs')
        log_group_name = self.__get_log_group_name()

        #Retrieve the last number of log events as specified by the user.
        try:
            log_streams = cw_logs.describe_log_streams(
                logGroupName = log_group_name,
                orderBy = 'LastEventTime',
                descending = True,
                limit = int(self.args.number) #This is the worst-case scenario if there is only one event per stream
            )

            #Sadly we can't just use filter_log_events, since we don't know the timestamps yet and filter_log_events doesn't appear to support ordering.
            my_events = self.__get_log_events(cw_logs, log_streams, int(self.args.number))

            latest_timestamp = 0

            if (my_events is None):
                print("No Events to display.")
                return(0)

            for event in my_events:
                if event['timestamp'] > latest_timestamp:
                    latest_timestamp = event['timestamp']

                self.__print_log_event(event)

            if self.args.follow:
                try:
                    while True:
                        #Wait 2 seconds
                        time.sleep(2)

                        #Get all events between now and the timestamp of the most recent event.
                        my_new_events = cw_logs.filter_log_events(
                            logGroupName = log_group_name,
                            startTime = latest_timestamp+1,
                            endTime = int(time.time())*1000,
                            interleaved = True)


                        for event in my_new_events['events']:
                            if 'timestamp' in event:
                                #Get the timestamp on the most recent event.
                                if event['timestamp'] > latest_timestamp:
                                    latest_timestamp = event['timestamp']

                                #Print the event.
                                self.__print_log_event(event)
                except KeyboardInterrupt as k:
                    sys.exit(0)

        except cw_logs.exceptions.ResourceNotFoundException as e:
            print(e.response['Error']['Message'])

    def rulesets(self):
        self.args = get_rulesets_parser().parse_args(self.args.command_args, self.args)

        if self.args.subcommand in ['add','remove'] and (not self.args.ruleset or not self.args.rulename):
            print("You must specify a ruleset name and a rule for the `add` and `remove` commands.")
            return 1

        if self.args.subcommand == "list":
            self.__list_rulesets()
        elif self.args.subcommand == "add":
            self.__add_ruleset_rule(self.args.ruleset, self.args.rulename)
        elif self.args.subcommand == "remove":
            self.__remove_ruleset_rule(self.args.ruleset, self.args.rulename)
        else :
            print("Unknown subcommand.")

    def create_terraform_template(self):
        self.args = get_create_rule_template_parser().parse_args(self.args.command_args, self.args)

        if self.args.rulesets:
            self.args.rulesets = self.args.rulesets.split(',')

        print ("Generating Terraform template!")

        template = self.__generate_terraform_shell(args)

        rule_names = self.__get_rule_list_for_command()

        for rule_name in rule_names:
            rule_input_params = self.__generate_rule_terraform_params(rule_name)
            rule_def = self.__generate_rule_terraform(rule_name)
            template.append(rule_input_params)
            template.append(rule_def)

        output_file = open(self.args.output_file, 'w')
        output_file.write(json.dumps(template, indent=2))
        print("CloudFormation template written to " + self.args.output_file)

    def create_rule_template(self):
        self.args = get_create_rule_template_parser().parse_args(self.args.command_args, self.args)

        if self.args.rulesets:
            self.args.rulesets = self.args.rulesets.split(',')

        script_for_tag=""

        print ("Generating CloudFormation template!")

        #First add the common elements - description, parameters, and resource section header
        template = {}
        template["AWSTemplateFormatVersion"] = "2010-09-09"
        template["Description"] = "AWS CloudFormation template to create custom AWS Config rules. You will be billed for the AWS resources used if you create a stack from this template."

        optional_parameter_group = {
            "Label": { "default": "Optional" },
            "Parameters": []
        }

        required_parameter_group = {
            "Label": { "default": "Required" },
            "Parameters": []
        }

        parameters = {}
        parameters["LambdaAccountId"] = {}
        parameters["LambdaAccountId"]["Description"] = "Account ID that contains Lambda functions for Config Rules."
        parameters["LambdaAccountId"]["Type"] = "String"
        parameters["LambdaAccountId"]["MinLength"] = "12"
        parameters["LambdaAccountId"]["MaxLength"] = "12"

        resources = {}
        conditions = {}

        if not self.args.rules_only:
            #Create Config Role
            resources["ConfigRole"] = {}
            resources["ConfigRole"]["Type"] = "AWS::IAM::Role"
            resources["ConfigRole"]["DependsOn"] = "ConfigBucket"
            resources["ConfigRole"]["Properties"] = {
                "RoleName": config_role_name,
                "Path": "/rdk/",
                "ManagedPolicyArns": [
                    {"Fn::Sub": "arn:${AWS::Partition}:iam::aws:policy/service-role/AWSConfigRole"},
                    {"Fn::Sub": "arn:${AWS::Partition}:iam::aws:policy/ReadOnlyAccess"}
                ],
                "AssumeRolePolicyDocument": CONFIG_ROLE_ASSUME_ROLE_POLICY_DOCUMENT,
                "Policies": [
                    {
                        "PolicyName": "DeliveryPermission",
                        "PolicyDocument": CONFIG_ROLE_POLICY_DOCUMENT
                    }
                ]
            }

            #Create Bucket for Config Data
            resources["ConfigBucket"] = {
                "Type": "AWS::S3::Bucket",
                "Properties": {
                    "BucketName" : {"Fn::Sub": config_bucket_prefix+"-${AWS::AccountId}-${AWS::Region}" }
                }
            }

            #Create ConfigurationRecorder and DeliveryChannel
            resources["ConfigurationRecorder"] = {
                "Type": "AWS::Config::ConfigurationRecorder",
                "Properties": {
                    "Name": "default",
                    "RoleARN": {"Fn::GetAtt": ["ConfigRole", "Arn"]},
                    "RecordingGroup": {
                        "AllSupported":True,
                        "IncludeGlobalResourceTypes": True
                    }
                }
            }
            if self.args.config_role_arn:
                resources["ConfigurationRecorder"]["Properties"]["RoleARN"] = self.args.config_role_arn

            resources["DeliveryChannel"] = {
                "Type": "AWS::Config::DeliveryChannel",
                "Properties": {
                    "Name": "default",
                    "S3BucketName": {"Ref": "ConfigBucket"},
                    "ConfigSnapshotDeliveryProperties": {
                        "DeliveryFrequency":"One_Hour"
                    }
                }
            }

        #Next, go through each rule in our rule list and add the CFN to deploy it.
        rule_names = self.__get_rule_list_for_command()
        for rule_name in rule_names:
            params, tags = self.__get_rule_parameters(rule_name)
            input_params = json.loads(params["InputParameters"])
            for input_param in input_params:
                cfn_param = {}
                cfn_param["Description"] = "Pass-through to required Input Parameter " + input_param + " for Config Rule " + rule_name
                if len(input_params[input_param].strip()) == 0:
                    default = "<REQUIRED>"
                else:
                    default = input_params[input_param]
                cfn_param["Default"] = default
                cfn_param["Type"] = "String"
                cfn_param["MinLength"] = 1
                cfn_param["ConstraintDescription"] = "This parameter is required."

                param_name = self.__get_alphanumeric_rule_name(rule_name)+input_param
                parameters[param_name] = cfn_param
                required_parameter_group["Parameters"].append(param_name)

            if "OptionalParameters" in params:
                optional_params = json.loads(params["OptionalParameters"])
                for optional_param in optional_params:
                    cfn_param = {}
                    cfn_param["Description"] = "Pass-through to optional Input Parameter " + optional_param + " for Config Rule " + rule_name
                    cfn_param["Default"] = optional_params[optional_param]
                    cfn_param["Type"] = "String"

                    param_name = self.__get_alphanumeric_rule_name(rule_name)+optional_param

                    parameters[param_name] = cfn_param
                    optional_parameter_group["Parameters"].append(param_name)

                    conditions[param_name] = {
                        "Fn::Not": [
                            {
                                "Fn::Equals": [
                                    "",
                                    {
                                        "Ref": param_name
                                    }
                                ]
                            }
                        ]
                    }

            config_rule = {}
            config_rule["Type"] = "AWS::Config::ConfigRule"
            if not self.args.rules_only:
                config_rule["DependsOn"] = "DeliveryChannel"

            properties = {}
            source = {}
            source["SourceDetails"] = []

            properties["ConfigRuleName"] = rule_name
            try:
                properties["Description"] = params["Description"]
            except KeyError:
                properties["Description"] = rule_name

            #Create the SourceDetails stanza.
            if 'SourceEvents' in params:
                #If there are SourceEvents specified for the Rule, generate the Scope clause.
                source_events = params['SourceEvents'].split(",")
                properties["Scope"] = {"ComplianceResourceTypes": source_events}

                #Also add the appropriate event source.
                source["SourceDetails"].append(
                {
                  "EventSource": "aws.config",
                  "MessageType": "ConfigurationItemChangeNotification"
                })
            if 'SourcePeriodic' in params:
                source["SourceDetails"].append(
                    {
                      "EventSource": "aws.config",
                      "MessageType": "ScheduledNotification",
                      "MaximumExecutionFrequency": params["SourcePeriodic"]
                    }
                )

            #If it's a Managed Rule it will have a SourceIdentifier string in the params and we need to set the source appropriately.  Otherwise, set the source to our custom lambda function.
            if 'SourceIdentifier' in params:
                source["Owner"] = "AWS"
                source["SourceIdentifier"] = params['SourceIdentifier']
                #Check the frequency of the managed rule if defined
                if 'SourcePeriodic' in params:
                    properties['MaximumExecutionFrequency'] = params["SourcePeriodic"]
                del source["SourceDetails"]
            else:
                source["Owner"] = "CUSTOM_LAMBDA"
                source["SourceIdentifier"] = { "Fn::Sub": "arn:${AWS::Partition}:lambda:${AWS::Region}:${LambdaAccountId}:function:RDK-Rule-Function-"+self.__get_stack_name_from_rule_name(rule_name) }

            properties["Source"] = source

            properties["InputParameters"] = {}

            if "InputParameters" in params:
                for required_param in json.loads(params["InputParameters"]):
                    cfn_param_name = self.__get_alphanumeric_rule_name(rule_name)+required_param
                    properties["InputParameters"][required_param] = { "Ref": cfn_param_name }

            if "OptionalParameters" in params:
                for optional_param in json.loads(params["OptionalParameters"]):
                    cfn_param_name = self.__get_alphanumeric_rule_name(rule_name)+optional_param
                    properties["InputParameters"][optional_param] = {
                        "Fn::If": [
                            cfn_param_name,
                            {
                                "Ref": cfn_param_name
                            },
                            {
                                "Ref": "AWS::NoValue"
                            }
                        ]
                    }


            config_rule["Properties"] = properties
            config_rule_resource_name = self.__get_alphanumeric_rule_name(rule_name)+"ConfigRule"
            resources[config_rule_resource_name] = config_rule


            #If Remedation create the remedation section with potential links to the SSM Details
            if "Remediation" in params:
                remediation = self.__create_remediation_cloudformation_block(params["Remediation"])
                remediation["DependsOn"] = [config_rule_resource_name]
                if not self.args.rules_only:
                    remediation["DependsOn"].append("ConfigRole")
                    
                if "SSMAutomation" in params:
                    ssm_automation = self.__create_automation_cloudformation_block(params['SSMAutomation'], rule_name)
                    #AWS needs to build the SSM before the Config Rule
                    remediation["DependsOn"].append(self.__get_alphanumeric_rule_name(rule_name+'RemediationAction'))
                    #Add JSON Reference to SSM Document { "Ref" : "MyEC2Instance" }
                    remediation['Properties']['TargetId'] = {"Ref" : self.__get_alphanumeric_rule_name(rule_name) + 'RemediationAction' }
                    
                    if "IAM" in params['SSMAutomation']:
                        print('Lets Build IAM Role and Policy For the SSM Document')
                        ssm_iam_role, ssm_iam_policy = self.__create_automation_iam_cloudformation_block(params['SSMAutomation'], rule_name)
                        resources[self.__get_alphanumeric_rule_name(rule_name+'Role')] = ssm_iam_role
                        resources[self.__get_alphanumeric_rule_name(rule_name+'Policy')] = ssm_iam_policy
                        remediation['Properties']['Parameters']['AutomationAssumeRole']['StaticValue']['Values'] = [{"Fn::GetAtt":[self.__get_alphanumeric_rule_name(rule_name+"Role"), "Arn"]}]
                        #Override the placeholder to associate the SSM Document Role with newly crafted role
                        resources[self.__get_alphanumeric_rule_name(rule_name+"RemediationAction")] = ssm_automation
                resources[self.__get_alphanumeric_rule_name(rule_name)+"Remediation"] = remediation
                
            if tags:
                tags_str=""
                for tag in tags:
                    tags_str += "Key={},Value={} ".format(tag['Key'], tag['Value'])
                script_for_tag += "aws configservice tag-resource --resources-arn $(aws configservice describe-config-rules --config-rule-names {} --query 'ConfigRules[0].ConfigRuleArn' | tr -d '\"') --tags {} \n".format(rule_name, tags_str)

        template["Resources"] = resources
        template["Conditions"] = conditions
        template["Parameters"] = parameters
        template["Metadata"] = {
            "AWS::CloudFormation::Interface": {
                "ParameterGroups": [
                    {
                        "Label": {
                            "default": "Lambda Account ID"
                        },
                        "Parameters": [
                            "LambdaAccountId"
                        ]
                    },
                    required_parameter_group,
                    optional_parameter_group
                ],
                "ParameterLabels": {
                    "LambdaAccountId": { "default": "REQUIRED: Account ID that contains Lambda Function(s) that back the Rules in this template."}
                }
            }
        }

        output_file = open(self.args.output_file, 'w')
        output_file.write(json.dumps(template, indent=2))
        print("CloudFormation template written to " + self.args.output_file)

        if script_for_tag:
            print ("Found tags on config rules. Cloudformation do not support tagging config rule at the moment")
            print ("Generating script for config rules tags")
            script_for_tag= "#! /bin/bash \n" + script_for_tag
            if self.args.tag_config_rules_script:
                with open (self.args.tag_config_rules_script, 'w') as rsh:
                    rsh.write(script_for_tag)
            else:
                print("=========SCRIPT=========")
                print(script_for_tag)
                print("you can use flag [--tag-config-rules-script <file path> ] to output the script")

    def __generate_terraform_shell(self, args):
        return ""

    def __generate_rule_terraform(self, rule_name):
        return ""

    def __generate_rule_terraform_params(self, rule_name):
        return ""

    def __remove_ruleset_rule(self, ruleset, rulename):
        params, tags = self.__get_rule_parameters(rulename)
        if 'RuleSets' in params:
            if self.args.ruleset in params['RuleSets']:
                params['RuleSets'].remove(self.args.ruleset)
            else :
                print("Rule " + rulename + " is not in RuleSet " + ruleset)
        else:
            print("Rule " + rulename + " is not in any RuleSets")

        self.__write_params_file(rulename, params, tags)

        print(rulename + " removed from RuleSet " + ruleset)

    def __add_ruleset_rule(self, ruleset, rulename):
        params, tags = self.__get_rule_parameters(rulename)
        if 'RuleSets' in params:
            if self.args.ruleset in params['RuleSets']:
                print("Rule is already in the specified RuleSet.")
            else :
                params['RuleSets'].append(self.args.ruleset)
        else:
            rulesets = [self.args.ruleset]
            params['RuleSets'] = rulesets

        self.__write_params_file(rulename, params, tags)

        print(rulename + " added to RuleSet " + ruleset)

    def __list_rulesets(self):
        rulesets = []
        rules = []

        for obj_name in os.listdir('.'):
            #print(obj_name)
            params_file_path = os.path.join('.', obj_name, parameter_file_name)
            if os.path.isfile(params_file_path):
                parameters_file = open(params_file_path, 'r')
                my_params = json.load(parameters_file)
                parameters_file.close()
                if 'RuleSets' in my_params['Parameters']:
                    rulesets.extend(my_params['Parameters']['RuleSets'])

                    if self.args.ruleset in my_params['Parameters']['RuleSets']:
                        #print("Found rule! " + obj_name)
                        rules.append(obj_name)

        if self.args.ruleset:
            rules.sort()
            print("Rules in", self.args.ruleset, ": ")
            print(*rules, sep="\n")
        else:
            deduped = list(set(rulesets))
            deduped.sort()
            print("RuleSets: ", *deduped)

    def __get_template_dir(self):
        return os.path.join(path.dirname(__file__), 'template')

    def __create_test_suite(self, test_dir):
        tests = []
        for (top, dirs, filenames) in os.walk(test_dir):
            for filename in fnmatch.filter(filenames, '*_test.py'):
                print(filename)
                sys.path.append(top)
                tests.append(filename[:-3])

        suites = [unittest.defaultTestLoader.loadTestsFromName(test) for test in tests]
        for suite in suites:
            print("Debug!")
            print(suite)

        return unittest.TestSuite(suites)

    def __clean_rule_name(self, rule_name):
        output = rule_name
        if output[-1:] == "/":
            print("Removing trailing '/'")
            output = output.rstrip('/')

        return output

    def __create_java_rule(self):
        src = os.path.join(path.dirname(__file__), 'template', 'runtime', 'java8','src')
        dst = os.path.join(os.getcwd(), rules_dir, self.args.rulename, 'src')
        shutil.copytree(src, dst)

        src = os.path.join(path.dirname(__file__), 'template',  'runtime', 'java8','jars')
        dst = os.path.join(os.getcwd(), rules_dir, self.args.rulename, 'jars')
        shutil.copytree(src, dst)

        src = os.path.join(path.dirname(__file__), 'template',  'runtime', 'java8', 'build.gradle')
        dst = os.path.join(os.getcwd(), rules_dir, self.args.rulename, 'build.gradle')
        shutil.copyfile(src, dst)

    def __create_dotnet_rule(self):
        runtime_path = os.path.join(path.dirname(__file__), 'template',  'runtime', self.args.runtime)
        dst_path = os.path.join(os.getcwd(), rules_dir, self.args.rulename)
        for obj in os.listdir(runtime_path):
            src = os.path.join(runtime_path, obj)
            dst = os.path.join(dst_path, obj)
            if os.path.isfile(src):
                shutil.copyfile(src, dst)
            else :
                shutil.copytree(src, dst)

    def __print_log_event(self, event):
        time_string = time.strftime('%Y-%m-%d %H:%M:%S', time.localtime(event['timestamp']/1000))

        rows = 24
        columns = 80
        try:
            rows, columns = os.popen('stty size', 'r').read().split()
        except ValueError as e:
            #This was probably being run in a headless test environment which had no stty.
            print("Using default terminal rows and columns.")

        line_wrap = int(columns) - 22
        message_lines = str(event['message']).splitlines()
        formatted_lines = []

        for line in message_lines:
            line = line.replace('\t','    ')
            formatted_lines.append('\n'.join(line[i:i+line_wrap] for i in range(0, len(line), line_wrap)))

        message_string = '\n'.join(formatted_lines)
        message_string = message_string.replace('\n','\n                      ')

        print(time_string + " - " + message_string)

    def __get_log_events(self, my_client, log_streams, number_of_events):
        event_count = 0
        log_events = []
        for stream in log_streams['logStreams']:
            #Retrieve the logs for this stream.
            events = my_client.get_log_events(
                logGroupName = self.__get_log_group_name(),
                logStreamName = stream['logStreamName'],
                limit = int(number_of_events)

            )
            #Go through the logs and add events to my output array.
            for event in events['events']:
                log_events.append(event)
                event_count = event_count + 1

                #Once we have enough events, stop.
                if event_count >= number_of_events:
                    return log_events

        #If more records were requested than exist, return as many as we found.
        return log_events

    def __get_log_group_name(self):
        return '/aws/lambda/RDK-Rule-Function-' + self.args.rulename

    def __get_boto_session(self):
        session_args = {}

        if self.args.region:
            session_args['region_name'] = self.args.region

        if self.args.profile:
            session_args['profile_name']=self.args.profile
        elif self.args.access_key_id and self.args.secret_access_key:
            session_args['aws_access_key_id']=self.args.access_key_id
            session_args['aws_secret_access_key']=self.args.secret_access_key

        return boto3.session.Session(**session_args)

    def __get_caller_identity_details(self, session):
        my_sts = session.client('sts')
        response = my_sts.get_caller_identity()
        arn_split = response['Arn'].split(':')

        return {
            'account_id': response['Account'],
            'partition': arn_split[1],
            'region': arn_split[3]
        }

    def __get_stack_name_from_rule_name(self, rule_name):
        output = rule_name.replace("_","")

        return output

    def __get_alphanumeric_rule_name(self, rule_name):
        output = rule_name.replace("_","").replace("-","")

        return output

    def __get_rule_list_for_command(self, Command="deploy"):
        rule_names = []
        if self.args.all:
            d = '.'
            for obj_name in os.listdir('.'):
                obj_path = os.path.join('.', obj_name)
                if os.path.isdir(obj_path) and not obj_name == 'rdk':
                    for file_name in os.listdir(obj_path):
                        if obj_name not in rule_names:
                            if os.path.exists(os.path.join(obj_path, 'parameters.json')):
                                rule_names.append(obj_name)
                            else:
                                if file_name.split('.')[0] == obj_name:
                                    rule_names.append(obj_name)
                                if os.path.exists(os.path.join(obj_path, 'src', 'main', 'java', 'com', 'rdk', 'RuleCode.java')):
                                    rule_names.append(obj_name)
                                if os.path.exists(os.path.join(obj_path, 'RuleCode.cs')):
                                    rule_names.append(obj_name)
        elif self.args.rulesets:
            for obj_name in os.listdir('.'):
                params_file_path = os.path.join('.', obj_name, parameter_file_name)
                if os.path.isfile(params_file_path):
                    parameters_file = open(params_file_path, 'r')
                    my_params = json.load(parameters_file)
                    parameters_file.close()
                    if 'RuleSets' in my_params['Parameters']:
                        s_input = set(self.args.rulesets)
                        s_params = set(my_params['Parameters']['RuleSets'])
                        if s_input.intersection(s_params):
                            rule_names.append(obj_name)
        elif self.args.rulename:
            for rule_name in self.args.rulename:
                cleaned_rule_name = self.__clean_rule_name(rule_name)
                if os.path.isdir(cleaned_rule_name):
                    rule_names.append(cleaned_rule_name)
        else:
            print ('Invalid Option: Specify Rule Name or RuleSet. Run "rdk %s -h" for more info.'%(Command))
            sys.exit(1)

        if len(rule_names) == 0:
            print("No matching rule directories found.")
            sys.exit(1)

        #Check rule names to make sure none are too long.  This is needed to catch Rules created before length constraint was added.
        for name in rule_names:
            if len(name) > 45:
                print("Error: Found Rule with name over 45 characters: {} \n Recreate the Rule with a shorter name.".format(name))
                sys.exit(1)

        return rule_names

    def __get_rule_parameters(self, rule_name):
        params_file_path = os.path.join(os.getcwd(), rules_dir, rule_name, parameter_file_name)

        try:
            parameters_file = open(params_file_path, 'r')
        except IOError as e:
            print("Failed to open parameters file for rule '{}'".format(rule_name))
            print(e.message)
            sys.exit(1)

        my_json = {}

        try:
            my_json = json.load(parameters_file)
        except ValueError as ve:  # includes simplejson.decoder.JSONDecodeError
            print("Failed to decode JSON in parameters file for Rule {}".format(rule_name))
            print(ve.message)
            parameters_file.close()
            sys.exit(1)
        except Exception as e:
            print("Error loading parameters file for Rule {}".format(rule_name))
            print(e.message)
            parameters_file.close()
            sys.exit(1)

        parameters_file.close()

        my_tags = my_json.get('Tags', None)

        #Needed for backwards compatibility with earlier versions of parameters file
        if my_tags is None:
            my_tags = "[]"
            my_json['Parameters']['Tags'] = my_tags

        #as my_tags was returned as a string in earlier versions, convert it back to a list
        if isinstance(my_tags, basestring):
            my_tags = json.loads(my_tags)

        return my_json['Parameters'], my_tags

    def __parse_rule_args(self, is_required):
        self.args = get_rule_parser(is_required, self.args.command).parse_args(self.args.command_args, self.args)

        if self.args.rulename:
            if len(self.args.rulename) > 45:
                print("Rule names must be 45 characters or fewer.")
                sys.exit(1)

        resource_type_error = ""
        if self.args.resource_types:
            for resource_type in self.args.resource_types.split(','):
                if resource_type not in accepted_resource_types:
                    resource_type_error = resource_type_error + ' "' + resource_type + '" not found in list of accepted resource types.\n'
            if resource_type_error:
                print(resource_type_error)
                sys.exit(1)

        if is_required and not self.args.resource_types and not self.args.maximum_frequency:
            print("You must specify either a resource type trigger or a maximum frequency.")
            sys.exit(1)

        if self.args.input_parameters:
            try:
                input_params_dict = json.loads(self.args.input_parameters, strict=False)
            except Exception as e:
                print("Failed to parse input parameters.")
                sys.exit(1)

        if self.args.optional_parameters:
            try:
                optional_params_dict = json.loads(self.args.optional_parameters, strict=False)
            except Exception as e:
                print("Failed to parse optional parameters.")
                sys.exit(1)

        if self.args.rulesets:
            self.args.rulesets = self.args.rulesets.split(',')

    def __parse_test_args(self):
        self.args = get_test_parser(self.args.command).parse_args(self.args.command_args, self.args)

        if self.args.all and self.args.rulename:
            print("You may specify either specific rules or --all, but not both.")
            return 1

        if self.args.rulesets:
            self.args.rulesets = self.args.rulesets.split(',')

        return self.args

    def __parse_deploy_args(self, ForceArgument=False):

        self.args = get_deployment_parser(ForceArgument).parse_args(self.args.command_args, self.args)

        ### Validate inputs ###
        if self.args.stack_name and not self.args.functions_only:
            print("--stack-name can only be specified when using the --functions-only feature.")
            sys.exit(1)

        #Make sure we're not exceeding Layer limits
        if self.args.lambda_layers:
            layer_count = len(self.args.lambda_layers.split(","))
            if layer_count > 5:
                print("You may only specify 5 Lambda Layers.")
                sys.exit(1)
            if self.args.rdklib_layer_arn and layer_count > 4:
                print("Because you have selected a 'lib' runtime You may only specify 4 additional Lambda Layers.")
                sys.exit(1)

        #RDKLib version and RDKLib Layer ARN are mutually exclusive.
        if "rdk_lib_version" in self.args and "rdklib_layer_arn" in self.args:
            print("Specify EITHER an RDK Lib version to use the official release OR a specific Layer ARN to use a custom implementation.")
            sys.exit(1)

        #Check rule names to make sure none are too long.  This is needed to catch Rules created before length constraint was added.
        if self.args.rulename:
            for name in self.args.rulename:
                if len(name) > 45:
                    print("Error: Found Rule with name over 45 characters: {} \n Recreate the Rule with a shorter name.".format(name))
                    sys.exit(1)

        if self.args.functions_only and not self.args.stack_name:
            self.args.stack_name = "RDK-Config-Rule-Functions"

        if self.args.rulesets:
            self.args.rulesets = self.args.rulesets.split(',')

    def __parse_export_args(self, ForceArgument=False):

        self.args = get_export_parser(ForceArgument).parse_args(self.args.command_args, self.args)

        # Check rule names to make sure none are too long.  This is needed to catch Rules created before length constraint was added.
        if self.args.rulename:
            for name in self.args.rulename:
                if len(name) > 45:
                    print(
                        "Error: Found Rule with name over 45 characters: {} \n Recreate the Rule with a shorter name.".format(
                            name))
                    sys.exit(1)

    def __package_function_code(self, rule_name, params):
        if params['SourceRuntime'] == "java8":
            # Do java build and package.
            print("Running Gradle Build for " + rule_name)
            working_dir = os.path.join(os.getcwd(), rules_dir, rule_name)
            command = ["gradle", "build"]
            subprocess.call(command, cwd=working_dir)

            # set source as distribution zip
            s3_src = os.path.join(os.getcwd(), rules_dir, rule_name, 'build', 'distributions', rule_name + ".zip")
        elif params['SourceRuntime'] in ["dotnetcore1.0", "dotnetcore2.0"]:
            print("Packaging " + rule_name)
            working_dir = os.path.join(os.getcwd(), rules_dir, rule_name)
            commands = [["dotnet", "restore"]]

            app_runtime = "netcoreapp1.0"
            if params['SourceRuntime'] == "dotnetcore2.0":
                app_runtime = "netcoreapp2.0"

            commands.append(["dotnet", "lambda", "package", "-c", "Release", "-f", app_runtime])

            for command in commands:
                subprocess.call(command, cwd=working_dir)

            # Remove old zip file if it already exists
            package_file_dst = os.path.join(rule_name, rule_name + ".zip")
            self.__delete_package_file(package_file_dst)

            # Create new package in temp directory, copy to rule directory
            # This copy avoids the archiver trying to include the output zip in itself
            s3_src_dir = os.path.join(os.getcwd(), rules_dir, rule_name, 'bin', 'Release', app_runtime, 'publish')
            tmp_src = shutil.make_archive(os.path.join(tempfile.gettempdir(), rule_name), 'zip', s3_src_dir)
            shutil.copy(tmp_src, package_file_dst)
            s3_src = os.path.abspath(package_file_dst)
            self.__delete_package_file(tmp_src)

        else:
            print("Zipping " + rule_name)
            # Remove old zip file if it already exists
            package_file_dst = os.path.join(rule_name, rule_name + ".zip")
            self.__delete_package_file(package_file_dst)

            # zip rule code files and upload to s3 bucket
            s3_src_dir = os.path.join(os.getcwd(), rules_dir, rule_name)
            tmp_src = shutil.make_archive(os.path.join(tempfile.gettempdir(), rule_name), 'zip', s3_src_dir)
            shutil.copy(tmp_src, package_file_dst)
            s3_src = os.path.abspath(package_file_dst)
            self.__delete_package_file(tmp_src)

        s3_dst = "/".join((rule_name, rule_name + ".zip"))

        print("Zipping complete.")

        return s3_dst

    def __populate_params(self):
        #create custom session based on whatever credentials are available to us
        my_session = self.__get_boto_session()

        #get accountID
        #my_sts = my_session.client('sts')
        #response = my_sts.get_caller_identity()
        #account_id = response['Account']

        my_input_params = {}

        if self.args.input_parameters:
            #Parse the input parameters to make sure it's valid json.  Be tolerant of quote usage in the input string.
            try:
                my_input_params = json.loads(self.args.input_parameters, strict=False)
            except Exception as e:
                print("Error parsing input parameter JSON.  Make sure your JSON keys and values are enclosed in properly-escaped double quotes and your input-parameters string is enclosed in single quotes.")
                raise e

        my_optional_params = {}

        if self.args.optional_parameters:
            #As above, but with the optional input parameters.
            try:
                my_optional_params = json.loads(self.args.optional_parameters, strict=False)
            except Exception as e:
                print("Error parsing optional input parameter JSON.  Make sure your JSON keys and values are enclosed in properly escaped double quotes and your optional-parameters string is enclosed in single quotes.")

        my_tags = []

        if self.args.tags:
            #As above, but with the optional tag key value pairs.
            try:
                my_tags = json.loads(self.args.tags, strict=False)
            except Exception as e:
                print("Error parsing optional tags JSON.  Make sure your JSON keys and values are enclosed in properly escaped double quotes and tags string is enclosed in single quotes.")

        my_remediation = {}
        if (
            any(
                getattr(self.args, arg) is not None
                for arg in [
                    "auto_remediation_retry_attempts",
                    "auto_remediation_retry_time",
                    "remediation_action_version",
                    "remediation_concurrent_execution_percent",
                    "remediation_error_rate_percent",
                    "remediation_parameters"
                ]
            )
            and not self.args.remediation_action
        ):
            print("Remediation Flags detected but no remeditaion action (--remediation-action) set")

        if self.args.remediation_action:
            try:
                my_remediation = self.__generate_remediation_params()
            except Exception as e:
                print("Error parsing remediation configuration.")

        #create config file and place in rule directory
        parameters = {
            'RuleName': self.args.rulename,
            'Description': self.args.rulename,
            'SourceRuntime': self.args.runtime,
            #'CodeBucket': code_bucket_prefix + account_id,
            'CodeKey': self.args.rulename+'.zip',
            'InputParameters': json.dumps(my_input_params),
            'OptionalParameters': json.dumps(my_optional_params)
        }

        tags = json.dumps(my_tags)

        if self.args.resource_types:
            parameters['SourceEvents'] = self.args.resource_types

        if self.args.maximum_frequency:
            parameters['SourcePeriodic'] = self.args.maximum_frequency

        if self.args.rulesets:
            parameters['RuleSets'] = self.args.rulesets

        if self.args.source_identifier:
            parameters['SourceIdentifier'] = self.args.source_identifier
            parameters['CodeKey'] = None
            parameters['SourceRuntime'] = None

        if my_remediation:
            parameters['Remediation'] = my_remediation

        self.__write_params_file(self.args.rulename, parameters, tags)

    def __generate_remediation_params(self):
        params = {}
        if self.args.auto_remediate:
            params["Automatic"] = self.args.auto_remediate

        params["ConfigRuleName"] = self.args.rulename

        ssm_controls = {}
        if self.args.remediation_concurrent_execution_percent:
            ssm_controls["ConcurrentExecutionRatePercentage"] = self.args.remediation_concurrent_execution_percent

        if self.args.remediation_error_rate_percent:
            ssm_controls["ErrorPercentage"] = self.args.remediation_error_rate_percent

        if ssm_controls:
            params["ExecutionControls"] = {"SsmControls": ssm_controls}

        if self.args.auto_remediation_retry_attempts:
            params["MaximumAutomaticAttempts"] = self.args.auto_remediation_retry_attempts

        if self.args.remediation_parameters:
            params["Parameters"] = json.loads(self.args.remediation_parameters)

        if self.args.resource_types and len(self.args.resource_types.split(",")) == 1:
            params["ResourceType"] = self.args.resource_types

        if self.args.auto_remediation_retry_time:
            params["RetryAttemptSeconds"] = self.args.auto_remediation_retry_time

        params["TargetId"] = self.args.remediation_action
        params["TargetType"] = "SSM_DOCUMENT"

        if self.args.remediation_action_version:
            params["TargetVersion"] = self.args.remediation_action_version

        return params

    def __write_params_file(self, rulename, parameters, tags):
        my_params = {
            "Version": "1.0",
            "Parameters": parameters,
            "Tags": tags
        }
        params_file_path = os.path.join(os.getcwd(), rules_dir, rulename, parameter_file_name)
        parameters_file = open(params_file_path, 'w')
        json.dump(my_params, parameters_file, indent=2)
        parameters_file.close()

    def __wait_for_cfn_stack(self, cfn_client, stackname):
        in_progress = True
        while in_progress:
            my_stacks = []
            response = cfn_client.list_stacks()

            for stack in response["StackSummaries"]:
                if stack['StackName'] == stackname:
                    my_stacks.append(stack)

            #Find the stack (if any) that hasn't already been deleted.
            all_deleted = True
            active_stack = None
            for stack in my_stacks:
                if stack['StackStatus'] != 'DELETE_COMPLETE':
                    active_stack = stack
                    all_deleted = False

            #If all stacks have been deleted, clearly we're done!
            if all_deleted:
                in_progress = False
                print("CloudFormation stack operation complete.")
                continue
            else:
                if 'FAILED' in active_stack['StackStatus']:
                    in_progress = False
                    print("CloudFormation stack operation Failed for " + stackname +".")
                    if 'StackStatusReason' in active_stack:
                        print("Reason: " + active_stack['StackStatusReason'])
                elif active_stack['StackStatus'] == 'ROLLBACK_COMPLETE':
                    in_progress = False
                    print("CloudFormation stack operation Rolled Back for " + stackname +".")
                    if 'StackStatusReason' in active_stack:
                        print("Reason: " + active_stack['StackStatusReason'])
                elif 'COMPLETE' in active_stack['StackStatus']:
                    in_progress = False
                    print("CloudFormation stack operation complete.")
                else:
                    print("Waiting for CloudFormation stack operation to complete...")
                    time.sleep(5)

    def __get_handler(self, rule_name, params):
        if params['SourceRuntime'] in ['python2.7', 'python3.6', 'python3.6-lib', 'python3.7', 'nodejs4.3', 'nodejs6.10', 'nodejs8.10']:
            return (rule_name+'.lambda_handler')
        elif params['SourceRuntime'] in ['java8']:
            return ('com.rdk.RuleUtil::handler')
        elif params['SourceRuntime'] in ['dotnetcore1.0','dotnetcore2.0']:
            return ('csharp7.0::Rdk.CustomConfigHandler::FunctionHandler')

    def __get_runtime_string(self, params):
        if params['SourceRuntime'] in ['python3.6-lib', 'python3.6-managed']:
            return 'python3.6'

        return params['SourceRuntime']

    def __get_test_CIs(self, rulename):
        test_ci_list = []
        if self.args.test_ci_types:
            print("\tTesting with generic CI for supplied Resource Type(s)")
            ci_types = self.args.test_ci_types.split(",")
            for ci_type in ci_types:
                my_test_ci = TestCI(ci_type)
                test_ci_list.append(my_test_ci.get_json())
        else:
            #Check to see if there is a test_ci.json file in the Rule directory
            tests_path = os.path.join(os.getcwd(), rules_dir, rulename, test_ci_filename)
            if os.path.exists(tests_path):
                print("\tTesting with CI's provided in test_ci.json file. NOT YET IMPLEMENTED") #TODO
            #    test_ci_list self._load_cis_from_file(tests_path)
            else:
                print("\tTesting with generic CI for configured Resource Type(s)")
                my_rule_params, my_rule_tags = self.__get_rule_parameters(rulename)
                ci_types = str(my_rule_params['SourceEvents']).split(",")
                for ci_type in ci_types:
                    my_test_ci = TestCI(ci_type)
                    test_ci_list.append(my_test_ci.get_json())

        return test_ci_list

    def __get_lambda_arn_for_stack(self, stack_name):
        #create custom session based on whatever credentials are available to us
        my_session = self.__get_boto_session()

        my_cfn = my_session.client('cloudformation')

        #Since CFN won't detect changes to the lambda code stored in S3 as a reason to update the stack, we need to manually update the code reference in Lambda once the CFN has run.
        self.__wait_for_cfn_stack(my_cfn, stack_name)

        #Lamba function is an output of the stack.
        my_updated_stack = my_cfn.describe_stacks(StackName=stack_name)
        cfn_outputs = my_updated_stack['Stacks'][0]['Outputs']
        my_lambda_arn = 'NOTFOUND'
        for output in cfn_outputs:
            if output['OutputKey'] == 'RuleCodeLambda':
                my_lambda_arn = output['OutputValue']

        if my_lambda_arn == 'NOTFOUND':
            print("Could not read CloudFormation stack output to find Lambda function.")
            sys.exit(1)

        return my_lambda_arn

    def __get_lambda_arn_for_rule(self, rule_name, partition, region, account):
        return "arn:{}:lambda:{}:{}:function:RDK-Rule-Function-{}".format(partition, region, account, self.__get_stack_name_from_rule_name(rule_name))

    def __delete_package_file(self, file):
        try:
            os.remove(file)
        except OSError:
            pass

    def __upload_function_code(self, rule_name, params, account_id, session, code_bucket_name):
        if params['SourceRuntime'] == "java8":
            #Do java build and package.
            print ("Running Gradle Build for "+rule_name)
            working_dir = os.path.join(os.getcwd(), rules_dir, rule_name)
            command = ["gradle","build"]
            subprocess.call( command, cwd=working_dir)

            #set source as distribution zip
            s3_src = os.path.join(os.getcwd(), rules_dir, rule_name, 'build', 'distributions', rule_name+".zip")
        elif params['SourceRuntime'] in ["dotnetcore1.0","dotnetcore2.0"]:
            print ("Packaging "+rule_name)
            working_dir = os.path.join(os.getcwd(), rules_dir, rule_name)
            commands = [["dotnet","restore"]]

            app_runtime = "netcoreapp1.0"
            if params['SourceRuntime'] == "dotnetcore2.0":
                app_runtime = "netcoreapp2.0"

            commands.append(["dotnet","lambda","package","-c","Release","-f", app_runtime])

            for command in commands:
                subprocess.call( command, cwd=working_dir)

            # Remove old zip file if it already exists
            package_file_dst = os.path.join(rule_name, rule_name+".zip")
            self.__delete_package_file(package_file_dst)

            # Create new package in temp directory, copy to rule directory
            # This copy avoids the archiver trying to include the output zip in itself
            s3_src_dir = os.path.join(os.getcwd(),rules_dir, rule_name,'bin','Release', app_runtime, 'publish')
            tmp_src = shutil.make_archive(os.path.join(tempfile.gettempdir(), rule_name), 'zip', s3_src_dir)
            shutil.copy(tmp_src, package_file_dst)
            s3_src = os.path.abspath(package_file_dst)
            self.__delete_package_file(tmp_src)

        else:
            print ("Zipping " + rule_name)
            # Remove old zip file if it already exists
            package_file_dst = os.path.join(rule_name, rule_name+".zip")
            self.__delete_package_file(package_file_dst)

            #zip rule code files and upload to s3 bucket
            s3_src_dir = os.path.join(os.getcwd(), rules_dir, rule_name)
            tmp_src = shutil.make_archive(os.path.join(tempfile.gettempdir(), rule_name), 'zip', s3_src_dir)
            shutil.copy(tmp_src, package_file_dst)
            s3_src = os.path.abspath(package_file_dst)
            self.__delete_package_file(tmp_src)

        s3_dst = "/".join((rule_name, rule_name+".zip"))

        my_s3 = session.resource('s3')

        print ("Uploading " + rule_name)
        my_s3.meta.client.upload_file(s3_src, code_bucket_name, s3_dst)
        print ("Upload complete.")

        return s3_dst

    def __create_remediation_cloudformation_block(self, remediation_config):
        remediation = {
            "Type" : "AWS::Config::RemediationConfiguration",
            "DependsOn": "rdkConfigRule",
            "Properties" : remediation_config
        }

        return remediation

    def __create_automation_cloudformation_block(self, ssm_automation, rule_name):
        print('Generate SSM Resources')
        current_working_direcoty = os.getcwd()
        ssm_json_dir = os.path.join(os.getcwd(), ssm_automation['Document'])
        print('Reading SSM JSON From -> ' + ssm_json_dir)
        #params_file_path = os.path.join(os.getcwd(), rules_dir, rulename, parameter_file_name)
        ssm_automation_content = open(ssm_json_dir, 'r').read()
        ssm_automation_json = json.loads(ssm_automation_content)
        ssm_automation_config = {
                                "Type": "AWS::SSM::Document",
                                 "Properties": {
                                    "DocumentType": "Automation",
                                    "Content" : ssm_automation_json
                                    }
                                
            }
        
         
        return(ssm_automation_config)

    def __create_automation_iam_cloudformation_block(self, ssm_automation, rule_name):
        
        print('Generate IAM Role for SSM Document with these actions', str(ssm_automation['IAM']))
        
        assume_role_template = {
                                    "Version": "2012-10-17",
                                    "Statement": [
                                        {
                                        "Effect": "Allow",
                                        "Principal": {
                                            "Service": "ssm.amazonaws.com"
                                        },
                                        "Action": "sts:AssumeRole"
                                        }
                                    ]
                                    }

        
        #params_file_path = os.path.join(os.getcwd(), rules_dir, rulename, parameter_file_name)
        ssm_automation_iam_role = {"Type": "AWS::IAM::Role",
                                        "Properties": {
                                            "Description" : "IAM Role to Support Config Remediation for " + rule_name,
                                            "Path": "/rdk-remediation-role/",
                                            #"RoleName": {"Fn::Sub": "" + rule_name + "-Remedation-Role-${AWS::Region}"},
                                            "AssumeRolePolicyDocument" : assume_role_template
                                            }
                                
            }

        ssm_automation_iam_policy = {
                                        "Type": "AWS::IAM::Policy",
                                        "Properties": {
                                            "PolicyDocument": {
                                            "Statement": [
                                                {
                                                    "Action": ssm_automation['IAM'],
                                                    "Effect": "Allow",
                                                    "Resource": "*"
                                                }
                                            ],
                                            "Version": "2012-10-17"
                                            },
                                            "PolicyName": {"Fn::Sub": "" + rule_name + "-Remedation-Policy-${AWS::Region}"},
                                            "Roles": [
                                            {
                                                "Ref": self.__get_alphanumeric_rule_name(rule_name + 'Role')
                                            }
                                            ]
                                        }
                                    }
        
        
         
        return(ssm_automation_iam_role, ssm_automation_iam_policy)                            



    def __create_function_cloudformation_template(self):
        print ("Generating CloudFormation template for Lambda Functions!")

        #First add the common elements - description, parameters, and resource section header
        template = {}
        template["AWSTemplateFormatVersion"] = "2010-09-09"
        template["Description"] = "AWS CloudFormation template to create Lamdba functions for backing custom AWS Config rules. You will be billed for the AWS resources used if you create a stack from this template."

        parameters = {}
        parameters["SourceBucket"] = {}
        parameters["SourceBucket"]["Description"] = "Name of the S3 bucket that you have stored the rule zip files in."
        parameters["SourceBucket"]["Type"] = "String"
        parameters["SourceBucket"]["MinLength"] = "1"
        parameters["SourceBucket"]["MaxLength"] = "255"

        template["Parameters"] = parameters

        resources = {}

        if self.args.lambda_role_arn:
            print ("Existing IAM role provided: " + self.args.lambda_role_arn)
        else:
            print ("No IAM role provided, creating a new IAM role for lambda function")
            lambda_role = {}
            lambda_role["Type"] = "AWS::IAM::Role"
            lambda_role["Properties"] = {}
            lambda_role["Properties"]["Path"] = "/rdk/"
            lambda_role["Properties"]["AssumeRolePolicyDocument"] = {
              "Version": "2012-10-17",
              "Statement": [ {
                "Sid": "AllowLambdaAssumeRole",
                "Effect": "Allow",
                "Principal": { "Service": "lambda.amazonaws.com" },
                "Action": "sts:AssumeRole"
              } ]
            }
            lambda_policy_statements =[
                {
                    "Sid": "1",
                    "Action": [
                        "s3:GetObject"
                    ],
                    "Effect": "Allow",
                    "Resource": { "Fn::Sub": "arn:${AWS::Partition}:s3:::${SourceBucket}/*" }
                },
                {
                    "Sid": "2",
                    "Action": [
                        "logs:CreateLogGroup",
                        "logs:CreateLogStream",
                        "logs:PutLogEvents",
                        "logs:DescribeLogStreams"
                    ],
                    "Effect": "Allow",
                    "Resource": "*"
                },
                {
                    "Sid": "3",
                    "Action": [
                        "config:PutEvaluations"
                    ],
                    "Effect": "Allow",
                    "Resource": "*"
                },
                {
                    "Sid": "4",
                    "Action": [
                        "iam:List*",
                        "iam:Describe*",
                        "iam:Get*"
                    ],
                    "Effect": "Allow",
                    "Resource": "*"
                },
                {
                    "Sid": "5",
                    "Action": [
                        "sts:AssumeRole"
                    ],
                    "Effect": "Allow",
                    "Resource": "*"
                }
            ]
            if self.args.lambda_subnets and self.args.lambda_security_groups:
                vpc_policy={
                    "Sid": "LambdaVPCAccessExecution",
                    "Action": [
                        "ec2:DescribeNetworkInterfaces",
                        "ec2:DeleteNetworkInterface",
                        "ec2:CreateNetworkInterface"
                    ],
                    "Effect": "Allow",
                    "Resource": "*"
                }
                lambda_policy_statements.append(vpc_policy)
            lambda_role["Properties"]["Policies"] = [{
              "PolicyName": "ConfigRulePolicy",
              "PolicyDocument": {
                "Version": "2012-10-17",
                "Statement": lambda_policy_statements
              }
            } ]
            lambda_role["Properties"]["ManagedPolicyArns"] = [{"Fn::Sub": "arn:${AWS::Partition}:iam::aws:policy/ReadOnlyAccess"}]
            resources["rdkLambdaRole"] = lambda_role

        rule_names = self.__get_rule_list_for_command()
        for rule_name in rule_names:
            alphanum_rule_name = self.__get_alphanumeric_rule_name(rule_name)
            stack_name = self.__get_stack_name_from_rule_name(rule_name)
            params, tags = self.__get_rule_parameters(rule_name)

            if 'SourceIdentifier' in params:
                print("Skipping Managed Rule.")
                continue

            lambda_function = {}
            lambda_function["Type"] = "AWS::Lambda::Function"
            properties = {}
            properties["FunctionName"] = "RDK-Rule-Function-" + stack_name
            properties["Code"] = {"S3Bucket": { "Ref": "SourceBucket"}, "S3Key": rule_name+"/"+rule_name+".zip"}
            properties["Description"] = "Function for AWS Config Rule " + rule_name
            properties["Handler"] = self.__get_handler(rule_name, params)
            properties["MemorySize"] = "256"
            if self.args.lambda_role_arn:
                properties["Role"] = self.args.lambda_role_arn
            else:
                lambda_function["DependsOn"] = "rdkLambdaRole"
                properties["Role"] = {"Fn::GetAtt": [ "rdkLambdaRole", "Arn" ]}
            properties["Runtime"] = self.__get_runtime_string(params)
            properties["Timeout"] = 300
            properties["Tags"] = tags
            if self.args.lambda_subnets and self.args.lambda_security_groups:
                properties["VpcConfig"] = {
                    "SecurityGroupIds" : self.args.lambda_security_groups.split(","),
                    "SubnetIds" : self.args.lambda_subnets.split(",")
                }
            layers = []
            if self.args.rdklib_layer_arn:
                layers.append(self.args.rdklib_layer_arn)
            if self.args.lambda_layers:
                for layer in self.args.lambda_layers.split(','):
                    layers.append(layer)
            if layers:
                properties["Layers"] = layers

            lambda_function["Properties"] = properties
            resources[alphanum_rule_name+"LambdaFunction"] = lambda_function

            lambda_permissions = {}
            lambda_permissions["Type"] = "AWS::Lambda::Permission"
            lambda_permissions["DependsOn"] = alphanum_rule_name+"LambdaFunction"
            lambda_permissions["Properties"] = {
                "FunctionName": {"Fn::GetAtt": [ alphanum_rule_name+"LambdaFunction", "Arn" ] },
                "Action": "lambda:InvokeFunction",
                "Principal": "config.amazonaws.com"
            }
            resources[alphanum_rule_name+"LambdaPermissions"]=lambda_permissions

        template['Resources'] = resources

        return json.dumps(template, indent=2)

    def __tag_config_rule(self, rule_name, cfn_tags, my_session):
        config_client=my_session.client('config')
        config_arn=config_client.describe_config_rules(ConfigRuleNames=[rule_name])['ConfigRules'][0]['ConfigRuleArn']
        response = config_client.tag_resource(
            ResourceArn=config_arn,
            Tags=cfn_tags
        )
        return response

class TestCI():
    def __init__(self, ci_type):
        #convert ci_type string to filename format
        ci_file = ci_type.replace('::','_') + '.json'
        try:
            self.ci_json = json.load(open(os.path.join(path.dirname(__file__), 'template',  example_ci_dir, ci_file), 'r'))
        except FileNotFoundError:
            print("No sample CI found for " + ci_type + ", even though it appears to be a supported CI.  Please log an issue at https://github.com/awslabs/aws-config-rdk.")
            exit(1)

    def get_json(self):
        return self.ci_json<|MERGE_RESOLUTION|>--- conflicted
+++ resolved
@@ -1172,17 +1172,15 @@
                 print ("Existing IAM Role provided: " + self.args.lambda_role_arn)
                 lambdaRoleArn = self.args.lambda_role_arn
 
-<<<<<<< HEAD
             if self.args.boundary_policy_arn:
                 print ("Boundary Policy provided: " + self.args.boundary_policy_arn)
                 boundaryPolicyArn = self.args.boundary_policy_arn
 
-=======
             try:
                 rule_description = rule_params["Description"]
             except KeyError:
                 rule_description = rule_name
->>>>>>> 7054c53e
+                
             my_params = [
                 {
                     'ParameterKey': 'RuleName',
