#    Copyright 2017-2019 Amazon.com, Inc. or its affiliates. All Rights Reserved.
#
#    Licensed under the Apache License, Version 2.0 (the "License"). You may not use this file except in compliance with the License. A copy of the License is located at
#
#        http://aws.amazon.com/apache2.0/
#
#    or in the "license" file accompanying this file. This file is distributed on an "AS IS" BASIS, WITHOUT WARRANTIES OR CONDITIONS OF ANY KIND, either express or implied. See the License for the specific language governing permissions and limitations under the License.
from __future__ import print_function
from builtins import input
from past.builtins import basestring
import os
from os import path
import sys
import shutil
import tempfile
import boto3
import json
import time
import imp
import argparse
from botocore.exceptions import ClientError
from datetime import datetime
import base64
import ast
import textwrap
import fileinput
import subprocess
from subprocess import call
import fnmatch
import unittest

#sphinx-argparse is a delight.
try:
    from rdk import MY_VERSION
except ImportError:
    MY_VERSION = "<version>"
    pass

try:
    from unittest.mock import MagicMock, patch, ANY
except ImportError:
    import mock
    from mock import MagicMock, patch, ANY

rdk_dir = '.rdk'
rules_dir = ''
tests_dir = ''
util_filename = 'rule_util'
rule_handler = 'rule_code'
rule_template = 'rdk-rule.template'
config_bucket_prefix = 'config-bucket'
config_role_name = 'config-role'
assume_role_policy_file = 'configRuleAssumeRolePolicyDoc.json'
delivery_permission_policy_file = 'deliveryPermissionsPolicy.json'
code_bucket_prefix = 'config-rule-code-bucket-'
parameter_file_name = 'parameters.json'
example_ci_dir = 'example_ci'
test_ci_filename = 'test_ci.json'
event_template_filename = 'test_event_template.json'
pre_deploy_rsrc="dependencies"
post_deploy_rsrc="add-ons"
global_dependencies_path='/' + pre_deploy_rsrc + '/global'
regional_dependencies_path='/' + pre_deploy_rsrc +'/regional'
global_addons_path='/' + post_deploy_rsrc + '/global'
regional_addons_path='/' + post_deploy_rsrc + '/regional'

RDKLIB_LAYER_VERSION={'ap-southeast-1':'51', 'ap-south-1':'29', 'us-east-2':'31', 'us-east-1':'31', 'us-west-1':'31', 'us-west-2':'30', 'ap-northeast-2':'29', 'ap-southeast-2':'29', 'ap-northeast-1':'29', 'ca-central-1':'29', 'eu-central-1':'29', 'eu-west-1':'29', 'eu-west-2':'29', 'eu-west-3':'29', 'eu-north-1':'29', 'sa-east-1':'29'}
RDKLIB_ARN_STRING = "arn:aws:lambda:{region}:711761543063:layer:rdklib:{version}"

#this need to be update whenever config service supports more resource types : https://docs.aws.amazon.com/config/latest/developerguide/resource-config-reference.html
accepted_resource_types = [
    'AWS::ACM::Certificate', 'AWS::ApiGateway::RestApi', 'AWS::ApiGateway::Stage', 'AWS::ApiGatewayV2::Api', 'AWS::ApiGatewayV2::Stage', 'AWS::AutoScaling::AutoScalingGroup',
    'AWS::AutoScaling::LaunchConfiguration', 'AWS::AutoScaling::ScalingPolicy', 'AWS::AutoScaling::ScheduledAction', 'AWS::CloudFormation::Stack', 'AWS::CloudFront::Distribution',
    'AWS::CloudFront::StreamingDistribution', 'AWS::CloudTrail::Trail', 'AWS::CloudWatch::Alarm', 'AWS::CodeBuild::Project', 'AWS::CodePipeline::Pipeline', 'AWS::DynamoDB::Table',
    'AWS::EC2::CustomerGateway', 'AWS::EC2::EIP', 'AWS::EC2::EgressOnlyInternetGateway', 'AWS::EC2::FlowLog', 'AWS::EC2::Host', 'AWS::EC2::Instance', 'AWS::EC2::InternetGateway',
    'AWS::EC2::NatGateway', 'AWS::EC2::NetworkAcl', 'AWS::EC2::NetworkInterface', 'AWS::EC2::RouteTable', 'AWS::EC2::SecurityGroup', 'AWS::EC2::Subnet', 'AWS::EC2::VPC',
    'AWS::EC2::VPCEndpoint', 'AWS::EC2::VPCEndpointService', 'AWS::EC2::VPCPeeringConnection', 'AWS::EC2::VPNConnection', 'AWS::EC2::VPNGateway', 'AWS::EC2::Volume',
    'AWS::ElasticBeanstalk::Application', 'AWS::ElasticBeanstalk::ApplicationVersion', 'AWS::ElasticBeanstalk::Environment', 'AWS::ElasticLoadBalancing::LoadBalancer',
    'AWS::ElasticLoadBalancingV2::LoadBalancer', 'AWS::IAM::Group', 'AWS::IAM::Policy', 'AWS::IAM::Role', 'AWS::IAM::User', 'AWS::Lambda::Function', 'AWS::QLDB::Ledger',
    'AWS::RDS::DBCluster', 'AWS::RDS::DBClusterSnapshot', 'AWS::RDS::DBInstance', 'AWS::RDS::DBSecurityGroup', 'AWS::RDS::DBSnapshot', 'AWS::RDS::DBSubnetGroup', 'AWS::RDS::EventSubscription',
    'AWS::Redshift::Cluster', 'AWS::Redshift::ClusterParameterGroup', 'AWS::Redshift::ClusterSecurityGroup', 'AWS::Redshift::ClusterSnapshot', 'AWS::Redshift::ClusterSubnetGroup',
    'AWS::Redshift::EventSubscription', 'AWS::S3::AccountPublicAccessBlock', 'AWS::S3::Bucket', 'AWS::SSM::AssociationCompliance', 'AWS::SSM::ManagedInstanceInventory',
    'AWS::SSM::PatchCompliance', 'AWS::ServiceCatalog::CloudFormationProduct', 'AWS::ServiceCatalog::CloudFormationProvisionedProduct', 'AWS::ServiceCatalog::Portfolio',
    'AWS::Shield::Protection', 'AWS::ShieldRegional::Protection', 'AWS::WAF::RateBasedRule', 'AWS::WAF::Rule', 'AWS::WAF::RuleGroup', 'AWS::WAF::WebACL', 'AWS::WAFRegional::RateBasedRule',
    'AWS::WAFRegional::Rule', 'AWS::WAFRegional::RuleGroup', 'AWS::WAFRegional::WebACL', 'AWS::XRay::EncryptionConfig'
]

CONFIG_ROLE_ASSUME_ROLE_POLICY_DOCUMENT = {
        "Version": "2012-10-17",
        "Statement": [
            {
                "Sid": "LOCAL",
                "Effect": "Allow",
                "Principal": {
                    "Service": [
                        "config.amazonaws.com"
                    ]
                },
                "Action": "sts:AssumeRole"
            },
            {
                "Sid": "REMOTE",
                "Effect": "Allow",
                "Principal": {
                    "AWS": {"Fn::Sub": "arn:${AWS::Partition}:iam::${LambdaAccountId}:root"}
                },
                "Action": "sts:AssumeRole"
            }
        ]
    }
CONFIG_ROLE_POLICY_DOCUMENT = {
        "Version": "2012-10-17",
        "Statement": [
            {
                "Effect": "Allow",
                "Action": "s3:PutObject*",
                "Resource": { "Fn::Sub": "arn:${AWS::Partition}:s3:::${ConfigBucket}/AWSLogs/${AWS::AccountId}/*" },
                "Condition": {
                    "StringLike": {
                        "s3:x-amz-acl": "bucket-owner-full-control"
                    }
                }
            },
            {
                "Effect": "Allow",
                "Action": "s3:GetBucketAcl",
                "Resource": {"Fn::Sub": "arn:${AWS::Partition}:s3:::${ConfigBucket}"}
            }
        ]
    }

def get_command_parser():
    #This is needed to get sphinx to auto-generate the CLI documentation correctly.
    if '__version__' not in globals() and '__version__' not in locals():
        __version__ = "<version>"

    parser = argparse.ArgumentParser(
        #formatter_class=argparse.RawDescriptionHelpFormatter,
        description='The RDK is a command-line utility for authoring, deploying, and testing custom AWS Config rules.'
        )
    parser.add_argument('-p','--profile', help="[optional] indicate which Profile to use.")
    parser.add_argument('-k','--access-key-id', help="[optional] Access Key ID to use.")
    parser.add_argument('-s','--secret-access-key', help="[optional] Secret Access Key to use.")
    parser.add_argument('-r','--region',help='Select the region to run the command in.')
    #parser.add_argument('--verbose','-v', action='count')
    #Removed for now from command choices: 'test-remote', 'status'
    parser.add_argument('command', metavar='<command>', help='Command to run.  Refer to the usage instructions for each command for more details', choices=['clean', 'create', 'create-rule-template', 'deploy', 'init', 'logs', 'modify', 'rulesets', 'sample-ci', 'test-local', 'undeploy'])
    parser.add_argument('command_args', metavar='<command arguments>', nargs=argparse.REMAINDER, help="Run `rdk <command> --help` to see command-specific arguments.")
    parser.add_argument('-v','--version', help='Display the version of this tool', action="version", version='%(prog)s '+MY_VERSION)

    return parser

def get_init_parser():
    parser = argparse.ArgumentParser(
        prog='rdk init',
        description = 'Sets up AWS Config.  This will enable configuration recording in AWS and ensure necessary S3 buckets and IAM Roles are created.'
    )

    parser.add_argument('--config_bucket_exists_in_another_account', required=False, action='store_true', help='[optional] If the Config bucket exists in another account, remove the check of the bucket')

    return parser

def get_clean_parser():
    parser = argparse.ArgumentParser(
        prog='rdk clean',
        description = 'Removes AWS Config from the account.  This will disable all Config rules and no configuration changes will be recorded!')
    parser.add_argument("--force", required=False, action='store_true', help='[optional] Clean account without prompting for confirmation.')

    return parser

def get_create_parser():
    return get_rule_parser(True, "create")

def get_modify_parser():
    return get_rule_parser(False, "modify")

def get_rule_parser(is_required, command):
    usage_string = "[--runtime <runtime>] [--resource-types <resource types>] [--maximum-frequency <max execution frequency>] [--input-parameters <parameter JSON>] [--tags <tags JSON>] [--rulesets <RuleSet tags>]"

    if is_required:
        usage_string = "--runtime <runtime> [ --resource-types <resource types> | --maximum-frequency <max execution frequency> ] [optional configuration flags] [--rulesets <RuleSet tags>]"

    parser = argparse.ArgumentParser(
        prog='rdk '+command,
        usage="rdk "+command + " <rulename> " + usage_string,
        description="Rules are stored in their own directory along with their metadata.  This command is used to " + command + " the Rule and metadata."
    )
    parser.add_argument('rulename', metavar='<rulename>', help='Rule name to create/modify')
    runtime_group = parser.add_mutually_exclusive_group(required=is_required)
    runtime_group.add_argument('-R','--runtime', required=False, help='Runtime for lambda function', choices=['nodejs4.3', 'java8', 'python2.7', 'python3.6', 'python3.6-lib', 'python3.7', 'dotnetcore1.0', 'dotnetcore2.0'])
    runtime_group.add_argument('--source-identifier', required=False, help="[optional] Used only for creating Managed Rules.")
    parser.add_argument('-r','--resource-types', required=False, help='[optional] Resource types that will trigger event-based Rule evaluation')
    parser.add_argument('-m','--maximum-frequency', required=False, help='[optional] Maximum execution frequency for scheduled Rules', choices=['One_Hour','Three_Hours','Six_Hours','Twelve_Hours','TwentyFour_Hours'])
    parser.add_argument('-i','--input-parameters', help="[optional] JSON for required Config parameters.")
    parser.add_argument('--optional-parameters', help="[optional] JSON for optional Config parameters.")
    parser.add_argument('--tags', help="[optional] JSON for tags to be applied to all CFN created resources.")
    parser.add_argument('-s','--rulesets', required=False, help='[optional] comma-delimited list of RuleSet names to add this Rule to.')
    parser.add_argument('--remediation-action', required=False, help='[optional] SSM document for remediation.')
    parser.add_argument('--remediation-action-version', required=False, help='[optional] SSM document version for remediation action.')
    parser.add_argument('--auto-remediate', action='store_true', required=False, help='[optional] Set the SSM remediation to trigger automatically.')
    parser.add_argument('--auto-remediation-retry-attempts', required=False, help='[optional] Number of times to retry automated remediation.')
    parser.add_argument('--auto-remediation-retry-time', required=False, help='[optional] Duration of automated remediation retries.')
    parser.add_argument('--remediation-concurrent-execution-percent', required=False, help='[optional] Concurrent execution rate of the SSM document for remediation.')
    parser.add_argument('--remediation-error-rate-percent', required=False, help='[optional] Error rate that will mark the batch as "failed" for SSM remediation execution.')
    parser.add_argument('--remediation-resource-id-parameter', required=False, help='[optional] Parameter that will be passed to SSM remediation document.')
    parser.add_argument('--remediation-parameters', required=False, help='[optional] JSON-formatted string of additional parameters required by the SSM document.')
    return parser

def get_undeploy_parser():
    return get_deployment_parser(ForceArgument=True, Command="undeploy")

def get_deploy_parser():
    return get_deployment_parser()

def get_deployment_parser(ForceArgument=False, Command="deploy"):
    direction = "to"
    if Command=="undeploy":
        direction = "from"

    parser = argparse.ArgumentParser(
        prog='rdk '+Command,
        description="Used to " + Command + " the Config Rule " + direction + " the target account."
    )
    parser.add_argument('rulename', metavar='<rulename>', nargs='*', help='Rule name(s) to deploy.  Rule(s) will be pushed to AWS.')
    parser.add_argument('--all','-a', action='store_true', help="All rules in the working directory will be deployed.")
    parser.add_argument('-s','--rulesets', required=False, help='comma-delimited list of RuleSet names')
    parser.add_argument('-f','--functions-only', action='store_true', required=False, help="[optional] Only deploy Lambda functions.  Useful for cross-account deployments.")
    parser.add_argument('--stack-name', required=False, help="[optional] CloudFormation Stack name for use with --functions-only option.  If omitted, \"RDK-Config-Rule-Functions\" will be used." )
    parser.add_argument('--rdklib-layer-arn', required=False, help="[optional] Lambda Layer ARN that contains the desired rdklib.  Note that Lambda Layers are region-specific.")
    parser.add_argument('--lambda-role-arn', required=False, help="[optional] Assign existing iam role to lambda functions. If omitted, \"rdkLambdaRole\" will be created.")
    parser.add_argument('--lambda-layers', required=False, help="[optional] Comma-separated list of Lambda Layer ARNs to deploy with your Lambda function(s).")
    parser.add_argument('--lambda-subnets', required=False, help="[optional] Comma-separated list of Subnets to deploy your Lambda function(s).")
    parser.add_argument('--lambda-security-groups', required=False, help="[optional] Comma-separated list of Security Groups to deploy with your Lambda function(s).")
    parser.add_argument('--include-global-rule-cfn-resources', action='store_true', help="[optional] Deploy or Undeploy (not just regional, but also global) rule dependencies or add-ons with custom CloudFormation templates in yaml or json format.")

    if ForceArgument:
        parser.add_argument("--force", required=False, action='store_true', help='[optional] Remove selected Rules from account without prompting for confirmation.')
    return parser

def get_test_parser(command):
    parser = argparse.ArgumentParser(
        prog='rdk '+command,
        description="Used to run tests on your Config Rule code."
    )
    parser.add_argument('rulename', metavar='<rulename>[,<rulename>,...]', nargs='*', help='Rule name(s) to test')
    parser.add_argument('--all','-a', action='store_true', help="Test will be run against all rules in the working directory.")
    parser.add_argument('--test-ci-json', '-j', help="[optional] JSON for test CI for testing.")
    parser.add_argument('--test-ci-types', '-t', help="[optional] CI type to use for testing.")
    parser.add_argument('--verbose', '-v', action='store_true', help='[optional] Enable full log output')
    parser.add_argument('-s','--rulesets', required=False, help='[p[tional] comma-delimited list of RuleSet names')
    return parser

def get_test_local_parser():
    return get_test_parser("test-local")

def get_sample_ci_parser():
    parser = argparse.ArgumentParser(
        prog='rdk sample-ci',
        description="Provides a way to see sample configuration items for most supported resource types."
    )
    parser.add_argument('ci_type', metavar='<resource type>', help='Resource name (e.g. "AWS::EC2::Instance") to display a sample CI JSON document for.', choices=accepted_resource_types)
    return parser

def get_logs_parser():
    parser = argparse.ArgumentParser(
        prog='rdk logs',
        usage="rdk logs <rulename> [-n/--number NUMBER] [-f/--follow]",
        description="Displays CloudWatch logs for the Lambda Function for the specified Rule."
    )
    parser.add_argument('rulename', metavar='<rulename>', help='Rule whose logs will be displayed')
    parser.add_argument('-f','--follow',  action='store_true', help='[optional] Continuously poll Lambda logs and write to stdout.')
    parser.add_argument('-n','--number',  default=3, help='[optional] Number of previous logged events to display.')
    return parser

def get_rulesets_parser():
    parser = argparse.ArgumentParser(
        prog='rdk rulesets',
        usage="rdk rulesets [list | [ [ add | remove ] <ruleset> <rulename> ]",
        description="Used to describe and manipulate RuleSet tags on Rules."
    )
    parser.add_argument('subcommand', help="One of list, add, or remove")
    parser.add_argument('ruleset', nargs='?', help="Name of RuleSet")
    parser.add_argument('rulename', nargs='?', help="Name of Rule to be added or removed")
    return parser

def get_create_rule_template_parser():
    parser = argparse.ArgumentParser(
        prog='rdk create-rule-template',
        description="Outputs a CloudFormation template that can be used to deploy Config Rules in other AWS Accounts."
    )
    parser.add_argument('rulename', metavar='<rulename>', nargs='*', help='Rule name(s) to include in template.  A CloudFormation template will be created, but Rule(s) will not be pushed to AWS.')
    parser.add_argument('--all','-a', action='store_true', help="All rules in the working directory will be included in the generated CloudFormation template.")
    parser.add_argument('-s','--rulesets', required=False, help='comma-delimited RuleSet names to be included in the generated template.')
    parser.add_argument('-o','--output-file', required=True, default="RDK-Config-Rules", help="filename of generated CloudFormation template")
    parser.add_argument('--config-role-arn', required=False, help="[optional] Assign existing iam role as config role. If omitted, \"config-role\" will be created.")
    parser.add_argument('--rules-only', action="store_true", help="[optional] Generate a CloudFormation Template that only includes the Config Rules and not the Bucket, Configuration Recorder, and Delivery Channel.")
    parser.add_argument('--include-global-rule-cfn-resources', action='store_true', help="[optional] Deploy or Undeploy (not just regional, but also global) rule dependencies or add-ons with custom CloudFormation templates in yaml or json format.")
    return parser

class rdk:
    def __init__(self, args):
        self.args = args

    @staticmethod
    def get_command_parser(self):
        return get_command_parser()

    def process_command(self):
        method_to_call = getattr(self, self.args.command.replace('-','_'))
        exit_code = method_to_call()

        return(exit_code)

    def init(self):
        """
            This is a test.
        """
        self.args = get_init_parser().parse_args(self.args.command_args, self.args)
        print ("Running init!")

        #create custom session based on whatever credentials are available to us
        my_session = self.__get_boto_session()

        #Create our ConfigService client
        my_config = my_session.client('config')

        #get accountID, AWS partition (e.g. aws or aws-us-gov), region (us-east-1, us-gov-west-1)
        identity_details = self.__get_caller_identity_details(my_session)
        account_id = identity_details['account_id']
        partition = identity_details['partition']

        config_recorder_exists = False
        config_recorder_name = "default"
        config_role_arn = ""
        delivery_channel_exists = False

        config_bucket_exists = False
        if self.args.config_bucket_exists_in_another_account:
            print("Skipping Config Bucket check due to command line args")
            config_bucket_exists = True

        config_bucket_name = config_bucket_prefix + "-" + account_id

        #Check to see if the ConfigRecorder has been created.
        recorders = my_config.describe_configuration_recorders()
        if len(recorders['ConfigurationRecorders']) > 0:
            config_recorder_exists = True
            config_recorder_name = recorders['ConfigurationRecorders'][0]['name']
            config_role_arn = recorders['ConfigurationRecorders'][0]['roleARN']
            print("Found Config Recorder: " + config_recorder_name)
            print("Found Config Role: " + config_role_arn)

        delivery_channels = my_config.describe_delivery_channels()
        if len(delivery_channels['DeliveryChannels']) > 0:
            delivery_channel_exists = True
            config_bucket_name = delivery_channels['DeliveryChannels'][0]['s3BucketName']

        my_s3 = my_session.client('s3')

        if not config_bucket_exists:
            #check whether bucket exists if not create config bucket
            response = my_s3.list_buckets()
            bucket_exists = False
            for bucket in response['Buckets']:
                if bucket['Name'] == config_bucket_name:
                    print("Found Bucket: " + config_bucket_name)
                    config_bucket_exists = True
                    bucket_exists = True

            if not bucket_exists:
                print('Creating Config bucket '+config_bucket_name )
                if my_session.region_name == 'us-east-1':
                    my_s3.create_bucket(
                        Bucket=config_bucket_name
                    )
                else:
                    my_s3.create_bucket(
                        Bucket=config_bucket_name,
                        CreateBucketConfiguration={
                            'LocationConstraint': my_session.region_name
                        }
                    )

        if not config_role_arn:
            #create config role
            my_iam = my_session.client('iam')
            response = my_iam.list_roles()
            role_exists = False
            for role in response['Roles']:
                if role['RoleName'] == config_role_name:
                    role_exists = True

            if not role_exists:
                print('Creating IAM role config-role')
                assume_role_policy = json.loads(open(os.path.join(path.dirname(__file__), 'template', assume_role_policy_file), 'r').read())
                assume_role_policy['Statement'].append({
                    "Effect": "Allow",
                    "Principal": {
                        "AWS": str(account_id)
                        },
                        "Action": "sts:AssumeRole"
                    })
                my_iam.create_role(RoleName=config_role_name, AssumeRolePolicyDocument=json.dumps(assume_role_policy), Path="/rdk/")

            #attach role policy
            my_iam.attach_role_policy(RoleName=config_role_name, PolicyArn='arn:' + partition + ':iam::aws:policy/service-role/AWSConfigRole')
            my_iam.attach_role_policy(RoleName=config_role_name, PolicyArn='arn:' + partition + ':iam::aws:policy/ReadOnlyAccess')
            policy_template = open(os.path.join(path.dirname(__file__), 'template', delivery_permission_policy_file), 'r').read()
            delivery_permissions_policy = policy_template.replace('ACCOUNTID', account_id)
            my_iam.put_role_policy(RoleName=config_role_name, PolicyName='ConfigDeliveryPermissions', PolicyDocument=delivery_permissions_policy)

            #wait for changes to propagate.
            print('Waiting for IAM role to propagate')
            time.sleep(16)

        #create or update config recorder
        if not config_role_arn:
            config_role_arn = "arn:" + partition + ":iam::" + account_id + ":role/rdk/config-role"

        my_config.put_configuration_recorder(ConfigurationRecorder={'name':config_recorder_name, 'roleARN':config_role_arn, 'recordingGroup':{'allSupported':True, 'includeGlobalResourceTypes': True}})

        if not delivery_channel_exists:
            #create delivery channel
            print("Creating delivery channel to bucket " + config_bucket_name)
            my_config.put_delivery_channel(DeliveryChannel={'name':'default', 's3BucketName':config_bucket_name, 'configSnapshotDeliveryProperties':{'deliveryFrequency':'Six_Hours'}})

        #start config recorder
        my_config.start_configuration_recorder(ConfigurationRecorderName=config_recorder_name)
        print('Config Service is ON')

        print('Config setup complete.')

        #create code bucket
        code_bucket_name = code_bucket_prefix + account_id + "-" + my_session.region_name
        response = my_s3.list_buckets()
        bucket_exists = False
        for bucket in response['Buckets']:
            if bucket['Name'] == code_bucket_name:
                bucket_exists = True
                print ("Found code bucket: " + code_bucket_name)

        if not bucket_exists:
            print('Creating Code bucket '+code_bucket_name )

            bucket_configuration = {}

            #Consideration for us-east-1 S3 API
            if my_session.region_name == 'us-east-1':
                my_s3.create_bucket(
                    Bucket=code_bucket_name
                )
            else:
                my_s3.create_bucket(
                    Bucket=code_bucket_name,
                    CreateBucketConfiguration={
                        'LocationConstraint': my_session.region_name
                    }
                )

        return 0
    def clean(self):
        self.args = get_clean_parser().parse_args(self.args.command_args, self.args)

        if not self.args.force:
            confirmation = False
            while not confirmation:
                my_input = input("Delete all Rules and remove Config setup?! (y/N): ")
                if my_input.lower() == "y":
                    confirmation = True
                if my_input.lower() == "n" or my_input == "":
                    sys.exit(0)

        print ("Running clean!")

        #create custom session based on whatever credentials are available to us
        my_session = self.__get_boto_session()

        #Create our ConfigService client
        my_config = my_session.client('config')

        #Create an S3 client for various things.
        s3_client = my_session.client('s3')

        #Create an IAM client!  Create all the clients!
        iam_client = my_session.client('iam')
        cfn_client = my_session.client('cloudformation')

        #get accountID
        identity_details = self.__get_caller_identity_details(my_session)
        account_id = identity_details['account_id']

        config_recorder_name = ""
        config_role_arn = ""
        delivery_channel_exists = False
        config_bucket_name = ""

        recorders = my_config.describe_configuration_recorders()
        if len(recorders['ConfigurationRecorders']) > 0:
            config_role_arn = recorders['ConfigurationRecorders'][0]['roleARN']
            try:
                #First delete the Config Recorder itself.  Do we need to stop it first?  Let's stop it just to be safe.
                my_config.stop_configuration_recorder(ConfigurationRecorderName=recorders['ConfigurationRecorders'][0]["name"])
                my_config.delete_configuration_recorder(ConfigurationRecorderName=recorders['ConfigurationRecorders'][0]["name"])
            except Exception as e:
                print("Error encountered removing Configuration Recorder: " + str(e))

        #Once the config recorder has been deleted there should be no dependencies on the Config Role anymore.

        try:
            response = iam_client.get_role(RoleName=config_role_name)
            try:
                role_policy_results = iam_client.list_role_policies(RoleName=config_role_name)
                for policy_name in role_policy_results['PolicyNames']:
                    iam_client.delete_role_policy(
                        RoleName=config_role_name,
                        PolicyName=policy_name
                    )

                role_policy_results = iam_client.list_attached_role_policies(RoleName=config_role_name)
                for policy in role_policy_results["AttachedPolicies"]:
                    iam_client.detach_role_policy(
                        RoleName=config_role_name,
                        PolicyArn=policy["PolicyArn"]
                    )

                #Once all policies are detached we should be able to delete the Role.
                iam_client.delete_role(
                    RoleName=config_role_name
                )
            except Exception as e:
                print("Error encountered removing Config Role: " + str(e))
        except Exception as e2:
            print("Error encountered finding Config Role to remove: " + str(e))

        config_bucket_names = []
        delivery_channels = my_config.describe_delivery_channels()
        if len(delivery_channels['DeliveryChannels']) > 0:
            for delivery_channel in delivery_channels['DeliveryChannels']:
                config_bucket_names.append(delivery_channels['DeliveryChannels'][0]['s3BucketName'])
                try:
                    my_config.delete_delivery_channel(
                        DeliveryChannelName=delivery_channel['name']
                    )
                except Exception as e:
                    print("Error encountered trying to delete Delivery Channel: " + str(e))

        if config_bucket_names:
            #empty and then delete the config bucket.
            for config_bucket_name in config_bucket_names:
                try:
                    config_bucket = my_session.resource("s3").Bucket(config_bucket_name)
                    config_bucket.objects.all().delete()
                    config_bucket.delete()
                except Exception as e:
                    print("Error encountered trying to delete config bucket: " + str(e))

        #Delete any of the Rules deployed the traditional way.
        self.args.all = True
        rule_names = self.__get_rule_list_for_command()
        for rule_name in rule_names:
            my_stack_name = self.__get_stack_name_from_rule_name(rule_name)
            try:
                cfn_client.delete_stack(StackName=my_stack_name)
            except Exception as e:
                print("Error encountered deleting Rule stack: " + str(e))

        #Delete the Functions stack, if one exists.
        try:
            response = cfn_client.describe_stacks(StackName="RDK-Config-Rule-Functions")
            if response["Stacks"]:
                cfn_client.delete_stack(StackName="RDK-Config-Rule-Functions")
        except ClientError as ce:
            if ce.response['Error']['Code'] == "ValidationError":
                print("No Functions stack found.")
        except Exception as e:
            print("Error encountered deleting Functions stack: " + str(e))

        #Delete the code bucket, if one exists.
        code_bucket_name = code_bucket_prefix + account_id + "-" + my_session.region_name
        try:
            code_bucket = my_session.resource("s3").Bucket(code_bucket_name)
            code_bucket.objects.all().delete()
            code_bucket.delete()
        except ClientError as ce:
            if ce.response['Error']['Code'] == "NoSuchBucket":
                print("No code bucket found.")
        except Exception as e:
            print("Error encountered trying to delete code bucket: " + str(e))

        #Done!
        print("Config has been removed.")

    def create(self):
        #Parse the command-line arguments relevant for creating a Config Rule.
        self.__parse_rule_args(True)

        print ("Running create!")

        if not self.args.source_identifier:
            if not self.args.runtime:
                print("Runtime is required for 'create' command.")
                return 1

            extension_mapping = {
                'java8': '.java',
                'python2.7': '.py',
                'python3.6': '.py',
                'python3.6-managed':'.py',
                'python3.6-lib':'.py',
                'python3.7': '.py',
                'nodejs4.3': '.js',
                'dotnetcore1.0': 'cs',
                'dotnetcore2.0': 'cs',
                'python3.6-managed': '.py',
            }
            if self.args.runtime not in extension_mapping:
                print ("rdk does not support that runtime yet.")

        #if not self.args.maximum_frequency:
        #    self.args.maximum_frequency = "TwentyFour_Hours"
        #    print("Defaulting to TwentyFour_Hours Maximum Frequency.")

        #create rule directory.
        rule_path = os.path.join(os.getcwd(), rules_dir, self.args.rulename)
        if os.path.exists(rule_path):
            print("Local Rule directory already exists.")
            return 1

        try:
            os.makedirs(os.path.join(os.getcwd(), rules_dir, self.args.rulename))

            if not self.args.source_identifier:
                #copy rule template into rule directory
                if self.args.runtime == 'java8':
                    self.__create_java_rule()
                elif self.args.runtime in ['dotnetcore1.0', 'dotnetcore2.0']:
                    self.__create_dotnet_rule()
                else:
                    src = os.path.join(path.dirname(__file__), 'template', 'runtime', self.args.runtime, rule_handler + extension_mapping[self.args.runtime])
                    dst = os.path.join(os.getcwd(), rules_dir, self.args.rulename, self.args.rulename + extension_mapping[self.args.runtime])
                    shutil.copyfile(src, dst)
                    f = fileinput.input(files=dst, inplace=True)
                    for line in f:
                        print(line.replace('<%RuleName%>', self.args.rulename), end='')
                    f.close()

                    src = os.path.join(path.dirname(__file__), 'template', 'runtime', self.args.runtime, 'rule_test' + extension_mapping[self.args.runtime])
                    if os.path.exists(src):
                        dst = os.path.join(os.getcwd(), rules_dir, self.args.rulename, self.args.rulename+"_test"+extension_mapping[self.args.runtime])
                        shutil.copyfile(src, dst)
                        #with fileinput.FileInput(dst, inplace=True) as file:
                        f = fileinput.input(files=dst, inplace=True)
                        for line in f:
                            print(line.replace('<%RuleName%>', self.args.rulename), end='')
                        f.close()

                    src = os.path.join(path.dirname(__file__), 'template', 'runtime', self.args.runtime, util_filename + extension_mapping[self.args.runtime])
                    if os.path.exists(src):
                        dst = os.path.join(os.getcwd(), rules_dir, self.args.rulename, util_filename + extension_mapping[self.args.runtime])
                        shutil.copyfile(src, dst)

            #Write the parameters to a file in the rule directory.
            self.__populate_params()

            print ("Local Rule files created.")
        except Exception as e:
            print("Error during create: " + str(e))
            print("Rolling back...")

            shutil.rmtree(rule_path)

            raise e
        return 0

    def modify(self):
        #Parse the command-line arguments necessary for modifying a Config Rule.
        self.__parse_rule_args(False)

        print("Running modify!")

        self.args.rulename = self.__clean_rule_name(self.args.rulename)

        #Get existing parameters
        old_params, tags = self.__get_rule_parameters(self.args.rulename)

        if not self.args.resource_types and 'SourceEvents' in old_params:
            self.args.resource_types = old_params['SourceEvents']

        if not self.args.maximum_frequency and 'SourcePeriodic' in old_params:
            self.args.maximum_frequency = old_params['SourcePeriodic']

        if not self.args.runtime and old_params['SourceRuntime']:
            self.args.runtime = old_params['SourceRuntime']

        if not self.args.input_parameters and 'InputParameters' in old_params:
            self.args.input_parameters = old_params['InputParameters']

        if not self.args.optional_parameters and 'OptionalParameters' in old_params:
            self.args.optional_parameters = old_params['OptionalParameters']

        if not self.args.source_identifier and 'SourceIdentifier' in old_params:
            self.args.source_identifier = old_params['SourceIdentifier']

        if not self.args.tags and tags:
            self.args.tags = tags

        if not self.args.remediation_action and 'Remediation' in old_params:
            params = old_params["Remediation"]
            self.args.auto_remediate = params.get("Automatic", "")
            execution_controls = params.get("ExecutionControls", "")
            if execution_controls:
                ssm_controls = execution_controls["SsmControls"]
                self.args.remediation_concurrent_execution_percent = ssm_controls.get("ConcurrentExecutionRatePercentage", "")
                self.args.remediation_error_rate_percent = ssm_controls.get("ErrorPercentage", "")
            self.args.remediation_parameters = json.dumps(params.get("Parameters", ""))
            self.args.auto_remediation_retry_time = params.get("RetryAttemptSeconds", "")
            self.args.remediation_action = params.get("TargetId", "")
            self.args.remediation_action_version = params.get("TargetVersion", "")

        if 'RuleSets' in old_params:
            if not self.args.rulesets:
                self.args.rulesets = old_params['RuleSets']

        #Write the parameters to a file in the rule directory.
        self.__populate_params()

        print ("Modified Rule '"+self.args.rulename+"'.  Use the `deploy` command to push your changes to AWS.")

    def undeploy(self):
        self.__parse_deploy_args(ForceArgument=True)

        if not self.args.force:
            confirmation = False
            while not confirmation:
                my_input = input("Delete specified Rules and Lamdba Functions from your AWS Account? (y/N): ")
                if my_input.lower() == "y":
                    confirmation = True
                if my_input.lower() == "n" or my_input == "":
                    sys.exit(0)

        #get the rule names
        rule_names = self.__get_rule_list_for_command()

        print("Running un-deploy!")

        #create custom session based on whatever credentials are available to us.
        my_session = self.__get_boto_session()

        #Collect a list of all of the CloudFormation templates that we delete.  We'll need it at the end to make sure everything worked.
        deleted_stacks = []

        cfn_client = my_session.client('cloudformation')

        if self.args.functions_only:
            try:
                cfn_client.delete_stack(StackName=self.args.stack_name)
                deleted_stacks.append(self.args.stack_name)
            except ClientError as ce:
                print("Client Error encountered attempting to delete CloudFormation stack for Lambda Functions: " + str(ce))
            except Exception as e:
                print("Exception encountered attempting to delete CloudFormation stack for Lambda Functions: " + str(e))

            return

        for rule_name in rule_names:
            try:
                print(rule_name)
                rule_dir = './' + rule_name
                print("====START RULE UNDEPLOY:" + rule_name + "====")
                print("==ADD-ONs UNDEPLOY==")
                self.__undeploy_rule_cfn_resource(rule_name, rule_dir, regional_addons_path, cfn_client)
                if self.args.include_global_rule_cfn_resources:
                    self.__undeploy_rule_cfn_resource(rule_name, rule_dir, global_addons_path, cfn_client)
                print("==CONFIG AND LAMBDA UNDEPLOY==")
                print ("Deleting CloudFormation Stack: " + self.__get_stack_name_from_rule_name(rule_name))
                cfn_client.delete_stack(StackName=self.__get_stack_name_from_rule_name(rule_name))
                self.__wait_for_cfn_stack(cfn_client, self.__get_stack_name_from_rule_name(rule_name))
                print("==DEPENDENCIES UNDEPLOY==")
                self.__undeploy_rule_cfn_resource(rule_name, rule_dir, regional_dependencies_path, cfn_client)
                if self.args.include_global_rule_cfn_resources:
                    self.__undeploy_rule_cfn_resource(rule_name, rule_dir, global_dependencies_path, cfn_client)
            except ClientError as ce:
                print("Client Error encountered attempting to delete CloudFormation stack for Rule: " + str(ce))
            except Exception as e:
                print("Exception encountered attempting to delete CloudFormation stack for Rule: " + str(e))

        print("Rule removal complete, but local files have been preserved.")
        print("To re-deploy, use the 'deploy' command.")

    def deploy(self):
        self.__parse_deploy_args()

        #get the rule names
        rule_names = self.__get_rule_list_for_command()

        #run the deploy code
        print ("Running deploy!")

        #create custom session based on whatever credentials are available to us
        my_session = self.__get_boto_session()

        #get accountID
        identity_details = self.__get_caller_identity_details(my_session)
        account_id = identity_details['account_id']
        partition = identity_details['partition']

        code_bucket_name = code_bucket_prefix + account_id + "-" + my_session.region_name

        #If we're only deploying the Lambda functions (and role + permissions), branch here.  Someday the "main" execution path should use the same generated CFN templates for single-account deployment.
        if self.args.functions_only:
            #Generate the template
            function_template = self.__create_function_cloudformation_template()

            #Generate CFN parameter json
            cfn_params = [
                {
                    'ParameterKey': 'SourceBucket',
                    'ParameterValue': code_bucket_name,
                }
            ]

            #Write template to S3
            my_s3_client = my_session.client('s3')
            my_s3_client.put_object(
                Body=bytes(function_template.encode('utf-8')),
                Bucket=code_bucket_name,
                Key=self.args.stack_name + ".json"
            )

            #Package code and push to S3
            s3_code_objects = {}
            for rule_name in rule_names:
                rule_params, cfn_tags = self.__get_rule_parameters(rule_name)
                if 'SourceIdentifier' in rule_params:
                    print("Skipping code packaging for Managed Rule.")
                else:
                    s3_dst = self.__upload_function_code(rule_name, rule_params, account_id, my_session, code_bucket_name)
                    s3_code_objects[rule_name] = s3_dst

            #Check if stack exists.  If it does, update it.  If it doesn't, create it.
            my_template_url_prefix = "https://s3-"
            if my_session.region_name == "us-east-1":
                my_template_url_prefix = "https://s3."

            cfn_url=my_template_url_prefix + my_session.region_name + ".amazonaws.com/" + code_bucket_name + "/" + self.args.stack_name + ".json"
            result=self.__deploy_cloudformation_template(self.args.stack_name, cfn_tags, my_session, cfn_url, capabilities=[ 'CAPABILITY_IAM' ], cfn_params=cfn_params)
            if result['status'] is "updated":
                #Push lambda code to functions.
                for rule_name in rule_names:
                    my_lambda_arn = self.__get_lambda_arn_for_rule(rule_name, partition, my_session.region_name, account_id)
                    rule_params, cfn_tags = self.__get_rule_parameters(rule_name)
                    if 'SourceIdentifier' in rule_params:
                        print("Skipping Lambda upload for Managed Rule.")
                        continue
                    self.__update_lambda_function_source(my_lambda_arn,code_bucket_name,s3_code_objects[rule_name], my_session)

            #We're done!  Return with great success.
            sys.exit(0)

        #If we're deploying both the functions and the Config rules, run the following process:
        for rule_name in rule_names:
            my_s3_client = my_session.client('s3')
            previous_results=[]

            #Checking previous deployment result. If a cfn template is removed or renamed, this result will be used later on for cleanup
            try:
                previous_results=json.loads(my_s3_client.get_object(
                    Bucket=code_bucket_name,
                    Key=rule_name + "/results.json"
                )["Body"].read().decode())
            except Exception as e:
                print("No previous deployment result found. Start initial deployment for " + rule_name )

            print("====START RULE DEPLOYMENT: " + rule_name + "====")
            rule_params, cfn_tags = self.__get_rule_parameters(rule_name)

            rule_dir = './' + rule_name

            results=[]
            #deploy all cloudformation templates in dependencies path with option --deploy-cfn-dependencies
            #cfn-dependencies in /global should only be deployed in the main region. Therefore, the option --deploy-cfn-dependencies is provided
            #All resources that are non region specific or unique in account level (such as IAM , S3 bucket) should be created in global_dependencies_path
            print("==DEPENDENCIES DEPLOYMENT==")
            if self.args.include_global_rule_cfn_resources:
                results += (self.__deploy_rule_cfn_resource(rule_dir, global_dependencies_path, self.__get_stack_name_from_rule_name(rule_name), cfn_tags, my_session, capabilities=['CAPABILITY_IAM'], previous_result=previous_results))

            # regional dependencies will be deployed in each region along with the config rules.
            results += (self.__deploy_rule_cfn_resource(rule_dir, regional_dependencies_path, self.__get_stack_name_from_rule_name(rule_name), cfn_tags, my_session, previous_result=previous_results))

        #create CFN Parameters common for Managed and Custom
            print("==CONFIG AND LAMBDA DEPLOYMENT==")
            source_events = "NONE"
            if 'SourceEvents' in rule_params:
                source_events = rule_params['SourceEvents']

            source_periodic = "NONE"
            if 'SourcePeriodic' in rule_params:
                source_periodic = rule_params['SourcePeriodic']

            combined_input_parameters = {}
            if 'InputParameters' in rule_params:
                combined_input_parameters.update(json.loads(rule_params['InputParameters']))

            if 'OptionalParameters' in rule_params:
                #Remove empty parameters
                keys_to_delete = []
                optional_parameters_json = json.loads(rule_params['OptionalParameters'])
                for key, value in optional_parameters_json.items():
                    if not value:
                        keys_to_delete.append(key)
                for key in keys_to_delete:
                    del optional_parameters_json[key]
                combined_input_parameters.update(optional_parameters_json)

            if 'SourceIdentifier' in rule_params:
                print("Found Managed Rule.")
                #create CFN Parameters for Managed Rules

                my_params = [
                    {
                        'ParameterKey': 'RuleName',
                        'ParameterValue': rule_name,
                    },
                    {
                        'ParameterKey': 'SourceEvents',
                        'ParameterValue': source_events,
                    },
                    {
                        'ParameterKey': 'SourcePeriodic',
                        'ParameterValue': source_periodic,
                    },
                    {
                        'ParameterKey': 'SourceInputParameters',
                        'ParameterValue': json.dumps(combined_input_parameters),
                    },
                    {
                        'ParameterKey': 'SourceIdentifier',
                        'ParameterValue': rule_params['SourceIdentifier']
                    }]
                
                my_cfn = my_session.client('cloudformation')
                #Check if this managed rule needs to have an assoicated remedation block
                remediation = ""
                if "Remediation" in rule_params:
                    print('Build The CFN Template with Remedation Settings')
                    cfn_body = os.path.join(path.dirname(__file__), 'template',  "configManagedRuleWithRemedation.json")
                    template_body = open(cfn_body, "r").read()
                    json_body = json.loads(template_body)
                    remediation = self.__create_remediation_cloudformation_block(rule_params["Remediation"])
                    json_body["Resources"]["Remediation"] = remediation
                    
                    try:
                        my_stack_name = self.__get_stack_name_from_rule_name(rule_name)
                        my_stack = my_cfn.describe_stacks(StackName=my_stack_name)
                        #If we've gotten here, stack exists and we should update it.
                        print ("Updating CloudFormation Stack for " + rule_name)
                        try:
                            cfn_args = {
                                'StackName': my_stack_name,
                                'TemplateBody': json.dumps(json_body),
                                'Parameters': my_params
                            }

                            # If no tags key is specified, or if the tags dict is empty
                            if cfn_tags is not None:
                                cfn_args['Tags'] = cfn_tags

                            response = my_cfn.update_stack(**cfn_args)
                        except ClientError as e:
                            if e.response['Error']['Code'] == 'ValidationError':
                                if 'No updates are to be performed.' in str(e):
                                    #No changes made to Config rule definition, so CloudFormation won't do anything.
                                    print("No changes to Config Rule.")
                                else:
                                    #Something unexpected has gone wrong.  Emit an error and bail.
                                    print(e)
                                    return 1
                            else:
                                raise
                    except ClientError as e:
                        #If we're in the exception, the stack does not exist and we should create it.
                        print ("Creating CloudFormation Stack for " + rule_name)
                        
                        if "Remediation" in rule_params:
                            cfn_args = {
                                'StackName': my_stack_name,
                                'TemplateBody': json.dumps(json_body),
                                'Parameters': my_params
                            }


                        else:
                            cfn_args = {
                                'StackName': my_stack_name,
                                'TemplateBody': open(cfn_body, "r").read(),
                                'Parameters': my_params
                            }

                        if cfn_tags is not None:
                            cfn_args['Tags'] = cfn_tags

                        response = my_cfn.create_stack(**cfn_args)

                    #wait for changes to propagate.
                    self.__wait_for_cfn_stack(my_cfn, my_stack_name)

                    continue


<<<<<<< HEAD
                my_cfn = my_session.client('cloudformation')
                #Check if this managed rule needs to have an assoicated remediation block
                remediation = ""
                if "Remediation" in rule_params:
                    print('Build The CFN Template with Remediation Settings')
                    cfn_body = os.path.join(path.dirname(__file__), 'template',  "configManagedRuleWithRemediation.json")
                    template_body = open(cfn_body, "r").read()
                    json_body = json.loads(template_body)
                    remediation = self.__create_remediation_cloudformation_block(rule_params["Remediation"])
                    json_body["Resources"]["Remediation"] = remediation

                    results += (self.__deploy_cloudformation_template(self.__get_stack_name_from_rule_name(rule_name), cfn_tags, my_session, cfn_body=json.dumps(json_body),cfn_params=my_params))
                    continue
                else:
                    #deploy config rule
                    cfn_template = os.path.join(path.dirname(__file__), 'template',  "configManagedRule.json")
                    results += (self.__deploy_cloudformation_template(self.__get_stack_name_from_rule_name(rule_name), cfn_tags, my_session, cfn_template=cfn_template,cfn_params=my_params))
=======
                    

                else:
                #deploy config rule
                    cfn_body = os.path.join(path.dirname(__file__), 'template',  "configManagedRule.json")

                    try:
                        my_stack_name = self.__get_stack_name_from_rule_name(rule_name)
                        my_stack = my_cfn.describe_stacks(StackName=my_stack_name)
                        #If we've gotten here, stack exists and we should update it.
                        print ("Updating CloudFormation Stack for " + rule_name)
                        try:
                            cfn_args = {
                                'StackName': my_stack_name,
                                'TemplateBody': open(cfn_body, "r").read(),
                                'Parameters': my_params
                            }

                            # If no tags key is specified, or if the tags dict is empty
                            if cfn_tags is not None:
                                cfn_args['Tags'] = cfn_tags

                            response = my_cfn.update_stack(**cfn_args)
                        except ClientError as e:
                            if e.response['Error']['Code'] == 'ValidationError':
                                if 'No updates are to be performed.' in str(e):
                                    #No changes made to Config rule definition, so CloudFormation won't do anything.
                                    print("No changes to Config Rule.")
                                else:
                                    #Something unexpected has gone wrong.  Emit an error and bail.
                                    print(e)
                                    return 1
                            else:
                                raise
                    except ClientError as e:
                        #If we're in the exception, the stack does not exist and we should create it.
                        print ("Creating CloudFormation Stack for " + rule_name)
                        cfn_args = {
                            'StackName': my_stack_name,
                            'TemplateBody': open(cfn_body, "r").read(),
                            'Parameters': my_params
                        }

                        if cfn_tags is not None:
                            cfn_args['Tags'] = cfn_tags

                        response = my_cfn.create_stack(**cfn_args)

                    #wait for changes to propagate.
                    self.__wait_for_cfn_stack(my_cfn, my_stack_name)

>>>>>>> 0c7eaa96
                    continue

            print("Found Custom Rule.")

            s3_src = ""
            s3_dst = self.__upload_function_code(rule_name, rule_params, account_id, my_session, code_bucket_name)

            #create CFN Parameters for Custom Rules
            lambdaRoleArn = ""
            if self.args.lambda_role_arn:
                print ("Existing IAM Role provided: " + self.args.lambda_role_arn)
                lambdaRoleArn = self.args.lambda_role_arn

            my_params = [
                {
                    'ParameterKey': 'RuleName',
                    'ParameterValue': rule_name,
                },
                {
                    'ParameterKey': 'LambdaRoleArn',
                    'ParameterValue': lambdaRoleArn,
                },
                {
                    'ParameterKey': 'SourceBucket',
                    'ParameterValue': code_bucket_name,
                },
                {
                    'ParameterKey': 'SourcePath',
                    'ParameterValue': s3_dst,
                },
                {
                    'ParameterKey': 'SourceRuntime',
                    'ParameterValue': self.__get_runtime_string(rule_params),
                },
                {
                    'ParameterKey': 'SourceEvents',
                    'ParameterValue': source_events,
                },
                {
                    'ParameterKey': 'SourcePeriodic',
                    'ParameterValue': source_periodic,
                },
                {
                    'ParameterKey': 'SourceInputParameters',
                    'ParameterValue': json.dumps(combined_input_parameters),
                },
                {
                    'ParameterKey': 'SourceHandler',
                    'ParameterValue': self.__get_handler(rule_name, rule_params)

                }]
            layers = []
            rdk_lib_version = "0"
            if 'SourceRuntime' in rule_params:
                if rule_params['SourceRuntime'] == "python3.6-lib":
                    if self.args.rdklib_layer_arn:
                        layers.append(self.args.rdklib_layer_arn)
                    else:
                        rdk_lib_version = RDKLIB_LAYER_VERSION[my_session.region_name]
                        rdklib_arn = RDKLIB_ARN_STRING.format(region=my_session.region_name, version=rdk_lib_version)
                        layers.append(rdklib_arn)


            if self.args.lambda_layers:
                additional_layers = self.args.lambda_layers.split(',')
                layers.extend(additional_layers)

            if layers:
                my_params.append({
                    'ParameterKey': 'Layers',
                    'ParameterValue': ",".join(layers)
                })

            if self.args.lambda_security_groups and self.args.lambda_subnets:
                my_params.append({
                    'ParameterKey': 'SecurityGroupIds',
                    'ParameterValue': self.args.lambda_security_groups
                },{
                    'ParameterKey': 'SubnetIds',
                    'ParameterValue': self.args.lambda_subnets
                })

            #create json of CFN template
            cfn_body = os.path.join(path.dirname(__file__), 'template',  "configRule.json")
            template_body = open(cfn_body, "r").read()
            json_body = json.loads(template_body)

            remediation = ""
            if "Remediation" in rule_params:
                remediation = self.__create_remediation_cloudformation_block(rule_params["Remediation"])
                json_body["Resources"]["Remediation"] = remediation

            #debugging
            #print(json.dumps(json_body, indent=2))

            #deploy config rule
            result=self.__deploy_cloudformation_template(self.__get_stack_name_from_rule_name(rule_name), cfn_tags, my_session, cfn_body=json.dumps(json_body), cfn_params=my_params, capabilities=['CAPABILITY_IAM'])
            if result['status'] is "updated":
                my_lambda_arn = self.__get_lambda_arn_for_stack(result['name'])
                self.__update_lambda_function_source(my_lambda_arn,code_bucket_name,s3_dst, my_session)

            print("==ADD-ONs DEPLOYMENT==")

            #deploy all cloudformation templates in add-ons path with option --deploy-cfn-dependencies
            #cfn-addons in /global should only be deployed in the main region. Therefore, the option --deploy-cfn-dependencies is provided
            #All resources that are non region specific or unique in account level (such as IAM , S3 bucket) should be created in global_addons_path
            if self.args.include_global_rule_cfn_resources:
                results += (self.__deploy_rule_cfn_resource(rule_dir, global_addons_path, self.__get_stack_name_from_rule_name(rule_name), cfn_tags, my_session, capabilities=['CAPABILITY_IAM'], previous_result=previous_results))

            # regional addons will be deployed in each region along with the config rules.
            results += (self.__deploy_rule_cfn_resource(rule_dir, regional_addons_path, self.__get_stack_name_from_rule_name(rule_name), cfn_tags, my_session, previous_result=previous_results))

            #Write results to S3
            my_s3_client.put_object(
                Body=json.dumps(results),
                Bucket=code_bucket_name,
                Key=rule_name + "/results.json"
            )

        print('Config deploy complete.')

        return 0

    def test_local(self):
        print ("Running local test!")
        tests_successful = True

        args = self.__parse_test_args()

        #Construct our list of rules to test.
        rule_names = self.__get_rule_list_for_command()

        for rule_name in rule_names:
            rule_params, rule_tags = self.__get_rule_parameters(rule_name)
            if rule_params['SourceRuntime'] not in ('python2.7', 'python3.6', 'python3.6-lib', 'python3.7'):
                print ("Skipping " + rule_name + " - Runtime not supported for local testing.")
                continue

            print("Testing "+rule_name)
            test_dir = os.path.join(os.getcwd(), rules_dir, rule_name)
            print("Looking for tests in " + test_dir)
            results = unittest.TextTestRunner(buffer=True, verbosity=2).run(self.__create_test_suite(test_dir))
            print (results)

            tests_successful = tests_successful and results.wasSuccessful()
        return int(not tests_successful)

    def test_remote(self):
        print ("Running test_remote!")
        self.__parse_test_args()

        #Construct our list of rules to test.
        rule_names = self.__get_rule_list_for_command()

        #Create our Lambda client.
        my_session = self.__get_boto_session()
        my_lambda_client = my_session.client('lambda')

        for rule_name in rule_names:
            print("Testing "+rule_name)

            #Get CI JSON from either the CLI or one of the stored templates.
            my_cis = self.__get_test_CIs(rule_name)

            my_parameters = {}
            if self.args.test_parameters:
                my_parameters = json.loads(self.args.test_parameters)

            for my_ci in my_cis:
                print ("\t\tTesting CI " + my_ci['resourceType'])

                #Generate test event from templates
                test_event = json.load(open(os.path.join(path.dirname(__file__), 'template', event_template_filename), 'r'), strict=False)
                my_invoking_event = json.loads(test_event['invokingEvent'])
                my_invoking_event['configurationItem'] = my_ci
                my_invoking_event['notificationCreationTime'] = datetime.utcnow().strftime('%Y-%m-%dT%H:%M:%S.000Z')
                test_event['invokingEvent'] = json.dumps(my_invoking_event)
                test_event['ruleParameters'] = json.dumps(my_parameters)

                #Get the Lambda function associated with the Rule
                my_lambda_name = self.__get_stack_name_from_rule_name(rule_name)
                my_lambda_arn = self.__get_lambda_arn_for_stack(my_lambda_name)

                #Call Lambda function with test event.
                result = my_lambda_client.invoke(
                    FunctionName=my_lambda_arn,
                    InvocationType='RequestResponse',
                    LogType='Tail',
                    Payload=json.dumps(test_event)
                )

                #If there's an error dump execution logs to the terminal, if not print out the value returned by the lambda function.
                if 'FunctionError' in result:
                    print(base64.b64decode(str(result['LogResult'])))
                else:
                    print("\t\t\t" + result['Payload'].read())
                    if self.args.verbose:
                        print(base64.b64decode(str(result['LogResult'])))
        return 0

    def status(self):
        print ("Running status!")
        return 0

    def sample_ci(self):
        self.args = get_sample_ci_parser().parse_args(self.args.command_args, self.args)

        my_test_ci = TestCI(self.args.ci_type)
        print(json.dumps(my_test_ci.get_json(), indent=4))

    def logs(self):
        self.args = get_logs_parser().parse_args(self.args.command_args, self.args)

        self.args.rulename = self.__clean_rule_name(self.args.rulename)

        my_session = self.__get_boto_session()
        cw_logs = my_session.client('logs')
        log_group_name = self.__get_log_group_name()

        #Retrieve the last number of log events as specified by the user.
        try:
            log_streams = cw_logs.describe_log_streams(
                logGroupName = log_group_name,
                orderBy = 'LastEventTime',
                descending = True,
                limit = int(self.args.number) #This is the worst-case scenario if there is only one event per stream
            )

            #Sadly we can't just use filter_log_events, since we don't know the timestamps yet and filter_log_events doesn't appear to support ordering.
            my_events = self.__get_log_events(cw_logs, log_streams, int(self.args.number))

            latest_timestamp = 0

            if (my_events is None):
                print("No Events to display.")
                return(0)

            for event in my_events:
                if event['timestamp'] > latest_timestamp:
                    latest_timestamp = event['timestamp']

                self.__print_log_event(event)

            if self.args.follow:
                try:
                    while True:
                        #Wait 2 seconds
                        time.sleep(2)

                        #Get all events between now and the timestamp of the most recent event.
                        my_new_events = cw_logs.filter_log_events(
                            logGroupName = log_group_name,
                            startTime = latest_timestamp+1,
                            endTime = int(time.time())*1000,
                            interleaved = True)


                        for event in my_new_events['events']:
                            if 'timestamp' in event:
                                #Get the timestamp on the most recent event.
                                if event['timestamp'] > latest_timestamp:
                                    latest_timestamp = event['timestamp']

                                #Print the event.
                                self.__print_log_event(event)
                except KeyboardInterrupt as k:
                    sys.exit(0)

        except cw_logs.exceptions.ResourceNotFoundException as e:
            print(e.response['Error']['Message'])

    def rulesets(self):
        self.args = get_rulesets_parser().parse_args(self.args.command_args, self.args)

        if self.args.subcommand in ['add','remove'] and (not self.args.ruleset or not self.args.rulename):
            print("You must specify a ruleset name and a rule for the `add` and `remove` commands.")
            return 1

        if self.args.subcommand == "list":
            self.__list_rulesets()
        elif self.args.subcommand == "add":
            self.__add_ruleset_rule(self.args.ruleset, self.args.rulename)
        elif self.args.subcommand == "remove":
            self.__remove_ruleset_rule(self.args.ruleset, self.args.rulename)
        else :
            print("Unknown subcommand.")

    def create_terraform_template(self):
        self.args = get_create_rule_template_parser().parse_args(self.args.command_args, self.args)

        if self.args.rulesets:
            self.args.rulesets = self.args.rulesets.split(',')

        print ("Generating Terraform template!")

        template = self.__generate_terraform_shell(args)

        rule_names = self.__get_rule_list_for_command()

        for rule_name in rule_names:
            rule_input_params = self.__generate_rule_terraform_params(rule_name)
            rule_def = self.__generate_rule_terraform(rule_name)
            template.append(rule_input_params)
            template.append(rule_def)

        output_file = open(self.args.output_file, 'w')
        output_file.write(json.dumps(template, indent=2))
        print("CloudFormation template written to " + self.args.output_file)

    def create_rule_template(self):
        my_session = self.__get_boto_session()
        #get accountID
        identity_details = self.__get_caller_identity_details(my_session)
        account_id = identity_details['account_id']
        self.args = get_create_rule_template_parser().parse_args(self.args.command_args, self.args)

        if self.args.rulesets:
            self.args.rulesets = self.args.rulesets.split(',')

        print ("Generating RDK CloudFormation template!")

        #First add the common elements - description, parameters, and resource section header
        template = {}
        template["AWSTemplateFormatVersion"] = "2010-09-09"
        template["Description"] = "AWS CloudFormation template to create custom AWS Config rules. You will be billed for the AWS resources used if you create a stack from this template."

        parameters = {}
        parameters["LambdaAccountId"] = {}
        parameters["LambdaAccountId"]["Description"] = "Account ID that contains Lambda functions for Config Rules."
        parameters["LambdaAccountId"]["Type"] = "String"
        parameters["LambdaAccountId"]["MinLength"] = "12"
        parameters["LambdaAccountId"]["MaxLength"] = "12"

        resources = {}
        conditions = {}

        if not self.args.rules_only:
            #Create Config Role
            resources["ConfigRole"] = {}
            resources["ConfigRole"]["Type"] = "AWS::IAM::Role"
            resources["ConfigRole"]["DependsOn"] = "ConfigBucket"
            resources["ConfigRole"]["Properties"] = {
                "RoleName": config_role_name,
                "Path": "/rdk/",
                "ManagedPolicyArns": [
                    {"Fn::Sub": "arn:${AWS::Partition}:iam::aws:policy/service-role/AWSConfigRole"},
                    {"Fn::Sub": "arn:${AWS::Partition}:iam::aws:policy/ReadOnlyAccess"}
                ],
                "AssumeRolePolicyDocument": CONFIG_ROLE_ASSUME_ROLE_POLICY_DOCUMENT,
                "Policies": [
                    {
                        "PolicyName": "DeliveryPermission",
                        "PolicyDocument": CONFIG_ROLE_POLICY_DOCUMENT
                    }
                ]
            }

            #Create Bucket for Config Data
            resources["ConfigBucket"] = {
                "Type": "AWS::S3::Bucket",
                "Properties": {
                    "BucketName" : {"Fn::Sub": config_bucket_prefix+"-${AWS::AccountId}-${AWS::Region}" }
                }
            }

            #Create ConfigurationRecorder and DeliveryChannel
            resources["ConfigurationRecorder"] = {
                "Type": "AWS::Config::ConfigurationRecorder",
                "Properties": {
                    "Name": "default",
                    "RoleARN": {"Fn::GetAtt": ["ConfigRole", "Arn"]},
                    "RecordingGroup": {
                        "AllSupported":True,
                        "IncludeGlobalResourceTypes": True
                    }
                }
            }
            if self.args.config_role_arn:
                resources["ConfigurationRecorder"]["Properties"]["RoleARN"] = self.args.config_role_arn

            resources["DeliveryChannel"] = {
                "Type": "AWS::Config::DeliveryChannel",
                "Properties": {
                    "Name": "default",
                    "S3BucketName": {"Ref": "ConfigBucket"},
                    "ConfigSnapshotDeliveryProperties": {
                        "DeliveryFrequency":"One_Hour"
                    }
                }
            }

        #Next, go through each rule in our rule list and add the CFN to deploy it.
        rule_names = self.__get_rule_list_for_command()
        for rule_name in rule_names:
            code_bucket_name = code_bucket_prefix + account_id + "-" + my_session.region_name

            # Add nested stacks for rule cloudformation resources using global_dep_list, global_add_list to create the deployment order.
            # The function __sub_create_nested_stack_for_cfn_resources uploads cfn templates to S3 and returns
            #   1) a cfn snippet for the nested stacks
            #   2) a list of cfn resource names of the nested stacks
            # deployment order global_dependencies -> regional_dependencies -> config rule -> auto remediation -> global add-ons -> regional add-ons
            global_dep_list, global_add_list, regional_dep_list = [], [], []

            rule_cfn_resources={}
            if self.args.include_global_rule_cfn_resources:
                global_dep=self.__create_sub_nested_stack_for_cfn_resources(rule_name, global_dependencies_path, code_bucket_name, my_session)
                global_dep_list=global_dep[1]
                rule_cfn_resources.update(global_dep[0])
                global_add=self.__create_sub_nested_stack_for_cfn_resources(rule_name, global_addons_path, code_bucket_name, my_session)
                global_add_list=global_add[1]
                rule_cfn_resources.update(global_add[0])
            regional_dep=self.__create_sub_nested_stack_for_cfn_resources(rule_name, regional_dependencies_path, code_bucket_name, my_session, global_dep_list)
            regional_dep_list=regional_dep[1]
            rule_cfn_resources.update(regional_dep[0])
            regional_add=self.__create_sub_nested_stack_for_cfn_resources(rule_name, regional_addons_path, code_bucket_name, my_session, global_add_list)
            rule_cfn_resources.update(regional_add[0])

            rule_cfn_resources.update(self.__create_sub_nested_stack_for_config_rule(rule_name, code_bucket_name, my_session, regional_dep_list))
            resources.update(self.__create_nested_stack_for_config_rule(rule_name, code_bucket_name, my_session, rule_cfn_resources))

        template["Resources"] = resources
        template["Conditions"] = conditions
        template["Parameters"] = parameters
        template["Metadata"] = {
            "AWS::CloudFormation::Interface": {
                "ParameterGroups": [
                    {
                        "Label": {
                            "default": "Lambda Account ID"
                        },
                        "Parameters": [
                            "LambdaAccountId"
                        ]
                    }
                ],
                "ParameterLabels": {
                    "LambdaAccountId": { "default": "REQUIRED: Account ID that contains Lambda Function(s) that back the Rules in this template."}
                }
            }
        }

        output_file = open(self.args.output_file, 'w')
        output_file.write(json.dumps(template, indent=2))
        print("CloudFormation template written to " + self.args.output_file)

    def __generate_terraform_shell(self, args):
        return ""

    def __generate_rule_terraform(self, rule_name):
        return ""

    def __generate_rule_terraform_params(self, rule_name):
        return ""

    def __remove_ruleset_rule(self, ruleset, rulename):
        params, tags = self.__get_rule_parameters(rulename)
        if 'RuleSets' in params:
            if self.args.ruleset in params['RuleSets']:
                params['RuleSets'].remove(self.args.ruleset)
            else :
                print("Rule " + rulename + " is not in RuleSet " + ruleset)
        else:
            print("Rule " + rulename + " is not in any RuleSets")

        self.__write_params_file(rulename, params, tags)

        print(rulename + " removed from RuleSet " + ruleset)

    def __add_ruleset_rule(self, ruleset, rulename):
        params, tags = self.__get_rule_parameters(rulename)
        if 'RuleSets' in params:
            if self.args.ruleset in params['RuleSets']:
                print("Rule is already in the specified RuleSet.")
            else :
                params['RuleSets'].append(self.args.ruleset)
        else:
            rulesets = [self.args.ruleset]
            params['RuleSets'] = rulesets

        self.__write_params_file(rulename, params, tags)

        print(rulename + " added to RuleSet " + ruleset)

    def __list_rulesets(self):
        rulesets = []
        rules = []

        for obj_name in os.listdir('.'):
            #print(obj_name)
            params_file_path = os.path.join('.', obj_name, parameter_file_name)
            if os.path.isfile(params_file_path):
                parameters_file = open(params_file_path, 'r')
                my_params = json.load(parameters_file)
                parameters_file.close()
                if 'RuleSets' in my_params['Parameters']:
                    rulesets.extend(my_params['Parameters']['RuleSets'])

                    if self.args.ruleset in my_params['Parameters']['RuleSets']:
                        #print("Found rule! " + obj_name)
                        rules.append(obj_name)

        if self.args.ruleset:
            rules.sort()
            print("Rules in", self.args.ruleset, ": ")
            print(*rules, sep="\n")
        else:
            deduped = list(set(rulesets))
            deduped.sort()
            print("RuleSets: ", *deduped)

    def __get_template_dir(self):
        return os.path.join(path.dirname(__file__), 'template')

    def __create_test_suite(self, test_dir):
        tests = []
        for (top, dirs, filenames) in os.walk(test_dir):
            for filename in fnmatch.filter(filenames, '*_test.py'):
                print(filename)
                sys.path.append(top)
                tests.append(filename[:-3])

        suites = [unittest.defaultTestLoader.loadTestsFromName(test) for test in tests]
        for suite in suites:
            print("Debug!")
            print(suite)

        return unittest.TestSuite(suites)

    def __clean_rule_name(self, rule_name):
        output = rule_name
        if output[-1:] == "/":
            print("Removing trailing '/'")
            output = output.rstrip('/')

        return output

    def __create_java_rule(self):
        src = os.path.join(path.dirname(__file__), 'template', 'runtime', 'java8','src')
        dst = os.path.join(os.getcwd(), rules_dir, self.args.rulename, 'src')
        shutil.copytree(src, dst)

        src = os.path.join(path.dirname(__file__), 'template',  'runtime', 'java8','jars')
        dst = os.path.join(os.getcwd(), rules_dir, self.args.rulename, 'jars')
        shutil.copytree(src, dst)

        src = os.path.join(path.dirname(__file__), 'template',  'runtime', 'java8', 'build.gradle')
        dst = os.path.join(os.getcwd(), rules_dir, self.args.rulename, 'build.gradle')
        shutil.copyfile(src, dst)

    def __create_dotnet_rule(self):
        runtime_path = os.path.join(path.dirname(__file__), 'template',  'runtime', self.args.runtime)
        dst_path = os.path.join(os.getcwd(), rules_dir, self.args.rulename)
        for obj in os.listdir(runtime_path):
            src = os.path.join(runtime_path, obj)
            dst = os.path.join(dst_path, obj)
            if os.path.isfile(src):
                shutil.copyfile(src, dst)
            else :
                shutil.copytree(src, dst)

    def __print_log_event(self, event):
        time_string = time.strftime('%Y-%m-%d %H:%M:%S', time.localtime(event['timestamp']/1000))

        rows = 24
        columns = 80
        try:
            rows, columns = os.popen('stty size', 'r').read().split()
        except ValueError as e:
            #This was probably being run in a headless test environment which had no stty.
            print("Using default terminal rows and columns.")

        line_wrap = int(columns) - 22
        message_lines = str(event['message']).splitlines()
        formatted_lines = []

        for line in message_lines:
            line = line.replace('\t','    ')
            formatted_lines.append('\n'.join(line[i:i+line_wrap] for i in range(0, len(line), line_wrap)))

        message_string = '\n'.join(formatted_lines)
        message_string = message_string.replace('\n','\n                      ')

        print(time_string + " - " + message_string)

    def __get_log_events(self, my_client, log_streams, number_of_events):
        event_count = 0
        log_events = []
        for stream in log_streams['logStreams']:
            #Retrieve the logs for this stream.
            events = my_client.get_log_events(
                logGroupName = self.__get_log_group_name(),
                logStreamName = stream['logStreamName'],
                limit = int(number_of_events)

            )
            #Go through the logs and add events to my output array.
            for event in events['events']:
                log_events.append(event)
                event_count = event_count + 1

                #Once we have enough events, stop.
                if event_count >= number_of_events:
                    return log_events

        #If more records were requested than exist, return as many as we found.
        return log_events

    def __get_log_group_name(self):
        return '/aws/lambda/RDK-Rule-Function-' + self.args.rulename

    def __get_boto_session(self):
        session_args = {}

        if self.args.region:
            session_args['region_name'] = self.args.region

        if self.args.profile:
            session_args['profile_name']=self.args.profile
        elif self.args.access_key_id and self.args.secret_access_key:
            session_args['aws_access_key_id']=self.args.access_key_id
            session_args['aws_secret_access_key']=self.args.secret_access_key

        return boto3.session.Session(**session_args)

    def __get_caller_identity_details(self, session):
        my_sts = session.client('sts')
        response = my_sts.get_caller_identity()
        arn_split = response['Arn'].split(':')

        return {
            'account_id': response['Account'],
            'partition': arn_split[1],
            'region': arn_split[3]
        }

    def __get_stack_name_from_rule_name(self, rule_name):
        output = rule_name.replace("_","")

        return output

    def __get_stack_name_for_rule_cfn_resource(self, stack_name, rule_cfn_resource_name):
        stack_name += "-" + rule_cfn_resource_name.rsplit('.', 1)[0].replace("_", "")

        return stack_name

    def __get_alphanumeric_rule_name(self, rule_name):
        output = rule_name.replace("_","").replace("-","")

        return output

    def __get_rule_list_for_command(self):
        rule_names = []
        if self.args.all:
            d = '.'
            for obj_name in os.listdir('.'):
                obj_path = os.path.join('.', obj_name)
                if os.path.isdir(obj_path) and not obj_name == 'rdk':
                    for file_name in os.listdir(obj_path):
                        if obj_name not in rule_names:
                            if os.path.exists(os.path.join(obj_path, 'parameters.json')):
                                rule_names.append(obj_name)
                            else:
                                if file_name.split('.')[0] == obj_name:
                                    rule_names.append(obj_name)
                                if os.path.exists(os.path.join(obj_path, 'src', 'main', 'java', 'com', 'rdk', 'RuleCode.java')):
                                    rule_names.append(obj_name)
                                if os.path.exists(os.path.join(obj_path, 'RuleCode.cs')):
                                    rule_names.append(obj_name)
        elif self.args.rulesets:
            for obj_name in os.listdir('.'):
                params_file_path = os.path.join('.', obj_name, parameter_file_name)
                if os.path.isfile(params_file_path):
                    parameters_file = open(params_file_path, 'r')
                    my_params = json.load(parameters_file)
                    parameters_file.close()
                    if 'RuleSets' in my_params['Parameters']:
                        s_input = set(self.args.rulesets)
                        s_params = set(my_params['Parameters']['RuleSets'])
                        if s_input.intersection(s_params):
                            rule_names.append(obj_name)
        elif self.args.rulename:
            for rule_name in self.args.rulename:
                cleaned_rule_name = self.__clean_rule_name(rule_name)
                if os.path.isdir(cleaned_rule_name):
                    rule_names.append(cleaned_rule_name)
        else:
            print ('Invalid Option: Specify Rule Name or RuleSet. Run "rdk deploy -h" for more info.')
            sys.exit(1)

        if len(rule_names) == 0:
            print("No matching rule directories found.")
            sys.exit(1)

        #Check rule names to make sure none are too long.  This is needed to catch Rules created before length constraint was added.
        for name in rule_names:
            if len(name) > 45:
                print("Error: Found Rule with name over 45 characters: {} \n Recreate the Rule with a shorter name.".format(name))
                sys.exit(1)

        return rule_names

    def __get_rule_parameters(self, rule_name):
        params_file_path = os.path.join(os.getcwd(), rules_dir, rule_name, parameter_file_name)

        try:
            parameters_file = open(params_file_path, 'r')
        except IOError as e:
            print("Failed to open parameters file for rule '{}'".format(rule_name))
            print(e.message)
            sys.exit(1)

        my_json = {}

        try:
            my_json = json.load(parameters_file)
        except ValueError as ve:  # includes simplejson.decoder.JSONDecodeError
            print("Failed to decode JSON in parameters file for Rule {}".format(rule_name))
            print(ve.message)
            parameters_file.close()
            sys.exit(1)
        except Exception as e:
            print("Error loading parameters file for Rule {}".format(rule_name))
            print(e.message)
            parameters_file.close()
            sys.exit(1)

        parameters_file.close()

        my_tags = my_json.get('Tags', None)

        #Needed for backwards compatibility with earlier versions of parameters file
        if my_tags is None:
            my_tags = "[]"
            my_json['Parameters']['Tags'] = my_tags

        #as my_tags was returned as a string in earlier versions, convert it back to a list
        if isinstance(my_tags, basestring):
            my_tags = json.loads(my_tags)

        return my_json['Parameters'], my_tags

    def __parse_rule_args(self, is_required):
        self.args = get_rule_parser(is_required, self.args.command).parse_args(self.args.command_args, self.args)

        if self.args.rulename:
            if len(self.args.rulename) > 45:
                print("Rule names must be 45 characters or fewer.")
                sys.exit(1)

        resource_type_error = ""
        if self.args.resource_types:
            for resource_type in self.args.resource_types.split(','):
                if resource_type not in accepted_resource_types:
                    resource_type_error = resource_type_error + ' "' + resource_type + '" not found in list of accepted resource types.\n'
            if resource_type_error:
                print(resource_type_error)
                sys.exit(1)

        if is_required and not self.args.resource_types and not self.args.maximum_frequency:
            print("You must specify either a resource type trigger or a maximum frequency.")
            sys.exit(1)

        if self.args.input_parameters:
            try:
                input_params_dict = json.loads(self.args.input_parameters, strict=False)
            except Exception as e:
                print("Failed to parse input parameters.")
                sys.exit(1)

        if self.args.optional_parameters:
            try:
                optional_params_dict = json.loads(self.args.optional_parameters, strict=False)
            except Exception as e:
                print("Failed to parse optional parameters.")
                sys.exit(1)

        if self.args.rulesets:
            self.args.rulesets = self.args.rulesets.split(',')

    def __parse_test_args(self):
        self.args = get_test_parser(self.args.command).parse_args(self.args.command_args, self.args)

        if self.args.all and self.args.rulename:
            print("You may specify either specific rules or --all, but not both.")
            return 1

        if self.args.rulesets:
            self.args.rulesets = self.args.rulesets.split(',')

    def __parse_deploy_args(self, ForceArgument=False):

        self.args = get_deployment_parser(ForceArgument).parse_args(self.args.command_args, self.args)

        ### Validate inputs ###
        if self.args.stack_name and not self.args.functions_only:
            print("--stack-name can only be specified when using the --functions-only feature.")
            sys.exit(1)

        #Make sure we're not exceeding Layer limits
        if self.args.lambda_layers:
            layer_count = len(self.args.lambda_layers.split(","))
            if layer_count > 5:
                print("You may only specify 5 Lambda Layers.")
                sys.exit(1)
            if self.args.rdklib_layer_arn and layer_count > 4:
                print("Because you have selected a 'lib' runtime You may only specify 4 additional Lambda Layers.")
                sys.exit(1)

        #RDKLib version and RDKLib Layer ARN are mutually exclusive.
        if "rdk_lib_version" in self.args and "rdklib_layer_arn" in self.args:
            print("Specify EITHER an RDK Lib version to use the official release OR a specific Layer ARN to use a custom implementation.")
            sys.exit(1)

        #Check rule names to make sure none are too long.  This is needed to catch Rules created before length constraint was added.
        if self.args.rulename:
            for name in self.args.rulename:
                if len(name) > 45:
                    print("Error: Found Rule with name over 45 characters: {} \n Recreate the Rule with a shorter name.".format(name))
                    sys.exit(1)

        if self.args.functions_only and not self.args.stack_name:
            self.args.stack_name = "RDK-Config-Rule-Functions"

        if self.args.rulesets:
            self.args.rulesets = self.args.rulesets.split(',')

    def __populate_params(self):
        #create custom session based on whatever credentials are available to us
        my_session = self.__get_boto_session()

        #get accountID
        #my_sts = my_session.client('sts')
        #response = my_sts.get_caller_identity()
        #account_id = response['Account']

        my_input_params = {}

        if self.args.input_parameters:
            #Parse the input parameters to make sure it's valid json.  Be tolerant of quote usage in the input string.
            try:
                my_input_params = json.loads(self.args.input_parameters, strict=False)
            except Exception as e:
                print("Error parsing input parameter JSON.  Make sure your JSON keys and values are enclosed in properly-escaped double quotes and your input-parameters string is enclosed in single quotes.")
                raise e

        my_optional_params = {}

        if self.args.optional_parameters:
            #As above, but with the optional input parameters.
            try:
                my_optional_params = json.loads(self.args.optional_parameters, strict=False)
            except Exception as e:
                print("Error parsing optional input parameter JSON.  Make sure your JSON keys and values are enclosed in properly escaped double quotes and your optional-parameters string is enclosed in single quotes.")

        my_tags = []

        if self.args.tags:
            #As above, but with the optional tag key value pairs.
            try:
                my_tags = json.loads(self.args.tags, strict=False)
            except Exception as e:
                print("Error parsing optional tags JSON.  Make sure your JSON keys and values are enclosed in properly escaped double quotes and tags string is enclosed in single quotes.")

        my_remediation = {}
        if self.args.remediation_action:
            try:
                my_remediation = self.__generate_remediation_params()
            except Exception as e:
                print("Error parsing remediation configuration.")

        #create config file and place in rule directory
        parameters = {
            'RuleName': self.args.rulename,
            'SourceRuntime': self.args.runtime,
            #'CodeBucket': code_bucket_prefix + account_id,
            'CodeKey': self.args.rulename+'.zip',
            'InputParameters': json.dumps(my_input_params),
            'OptionalParameters': json.dumps(my_optional_params)
        }

        tags = json.dumps(my_tags)

        if self.args.resource_types:
            parameters['SourceEvents'] = self.args.resource_types

        if self.args.maximum_frequency:
            parameters['SourcePeriodic'] = self.args.maximum_frequency

        if self.args.rulesets:
            parameters['RuleSets'] = self.args.rulesets

        if self.args.source_identifier:
            parameters['SourceIdentifier'] = self.args.source_identifier
            parameters['CodeKey'] = None
            parameters['SourceRuntime'] = None

        if my_remediation:
            parameters['Remediation'] = my_remediation

        self.__write_params_file(self.args.rulename, parameters, tags)

    def __generate_remediation_params(self):
        params = {}
        if self.args.auto_remediate:
            params["Automatic"] = self.args.auto_remediate

        params["ConfigRuleName"] = self.args.rulename

        ssm_controls = {}
        if self.args.remediation_concurrent_execution_percent:
            ssm_controls["ConcurrentExecutionRatePercentage"] = self.args.remediation_concurrent_execution_percent

        if self.args.remediation_error_rate_percent:
            ssm_controls["ErrorPercentage"] = self.args.remediation_error_rate_percent

        if ssm_controls:
            params["ExecutionControls"] = {"SsmControls": ssm_controls}

        if self.args.auto_remediation_retry_attempts:
            params["MaximumAutomaticAttempts"] = self.args.auto_remediation_retry_attempts

        if self.args.remediation_parameters:
            params["Parameters"] = json.loads(self.args.remediation_parameters)

        if len(self.args.resource_types.split(",")) == 1:
            params["ResourceType"] = self.args.resource_types

        if self.args.auto_remediation_retry_time:
            params["RetryAttemptSeconds"] = self.args.auto_remediation_retry_time

        params["TargetId"] = self.args.remediation_action
        params["TargetType"] = "SSM_DOCUMENT"

        if self.args.remediation_action_version:
            params["TargetVersion"] = self.args.remediation_action_version

        return params

    def __write_params_file(self, rulename, parameters, tags):
        my_params = {
            "Version": "1.0",
            "Parameters": parameters,
            "Tags": tags
        }
        params_file_path = os.path.join(os.getcwd(), rules_dir, rulename, parameter_file_name)
        parameters_file = open(params_file_path, 'w')
        json.dump(my_params, parameters_file, indent=2)
        parameters_file.close()

    def __wait_for_cfn_stack(self, cfn_client, stackname):
        in_progress = True
        while in_progress:
            my_stacks = []
            response = cfn_client.list_stacks()

            for stack in response["StackSummaries"]:
                if stack['StackName'] == stackname:
                    my_stacks.append(stack)

            #Find the stack (if any) that hasn't already been deleted.
            all_deleted = True
            active_stack = None
            for stack in my_stacks:
                if stack['StackStatus'] != 'DELETE_COMPLETE':
                    active_stack = stack
                    all_deleted = False

            #If all stacks have been deleted, clearly we're done!
            if all_deleted:
                in_progress = False
                print("CloudFormation stack operation complete.")
                continue
            else:
                if 'FAILED' in active_stack['StackStatus']:
                    in_progress = False
                    print("CloudFormation stack operation Failed for " + stackname +".")
                    if 'StackStatusReason' in active_stack:
                        print("Reason: " + active_stack['StackStatusReason'])
                elif active_stack['StackStatus'] == 'ROLLBACK_COMPLETE':
                    in_progress = False
                    print("CloudFormation stack operation Rolled Back for " + stackname +".")
                    if 'StackStatusReason' in active_stack:
                        print("Reason: " + active_stack['StackStatusReason'])
                elif 'COMPLETE' in active_stack['StackStatus']:
                    in_progress = False
                    print("CloudFormation stack operation complete.")
                else:
                    print("Waiting for CloudFormation stack operation to complete...")
                    time.sleep(5)

    def __get_handler(self, rule_name, params):
        if params['SourceRuntime'] in ['python2.7', 'python3.6', 'python3.6-lib', 'python3.7', 'nodejs4.3', 'nodejs6.10', 'nodejs8.10']:
            return (rule_name+'.lambda_handler')
        elif params['SourceRuntime'] in ['java8']:
            return ('com.rdk.RuleUtil::handler')
        elif params['SourceRuntime'] in ['dotnetcore1.0','dotnetcore2.0']:
            return ('csharp7.0::Rdk.CustomConfigHandler::FunctionHandler')

    def __get_runtime_string(self, params):
        if params['SourceRuntime'] in ['python3.6-lib', 'python3.6-managed']:
            return 'python3.6'

        return params['SourceRuntime']

    def __get_test_CIs(self, rulename):
        test_ci_list = []
        if self.args.test_ci_types:
            print("\tTesting with generic CI for supplied Resource Type(s)")
            ci_types = self.args.test_ci_types.split(",")
            for ci_type in ci_types:
                my_test_ci = TestCI(ci_type)
                test_ci_list.append(my_test_ci.get_json())
        else:
            #Check to see if there is a test_ci.json file in the Rule directory
            tests_path = os.path.join(os.getcwd(), rules_dir, rulename, test_ci_filename)
            if os.path.exists(tests_path):
                print("\tTesting with CI's provided in test_ci.json file. NOT YET IMPLEMENTED") #TODO
            #    test_ci_list self._load_cis_from_file(tests_path)
            else:
                print("\tTesting with generic CI for configured Resource Type(s)")
                my_rule_params, my_rule_tags = self.__get_rule_parameters(rulename)
                ci_types = str(my_rule_params['SourceEvents']).split(",")
                for ci_type in ci_types:
                    my_test_ci = TestCI(ci_type)
                    test_ci_list.append(my_test_ci.get_json())

        return test_ci_list

    def __get_lambda_arn_for_stack(self, stack_name):
        #create custom session based on whatever credentials are available to us
        my_session = self.__get_boto_session()

        my_cfn = my_session.client('cloudformation')

        #Since CFN won't detect changes to the lambda code stored in S3 as a reason to update the stack, we need to manually update the code reference in Lambda once the CFN has run.
        self.__wait_for_cfn_stack(my_cfn, stack_name)

        #Lamba function is an output of the stack.
        my_updated_stack = my_cfn.describe_stacks(StackName=stack_name)
        cfn_outputs = my_updated_stack['Stacks'][0]['Outputs']
        my_lambda_arn = 'NOTFOUND'
        for output in cfn_outputs:
            if output['OutputKey'] == 'RuleCodeLambda':
                my_lambda_arn = output['OutputValue']

        if my_lambda_arn == 'NOTFOUND':
            print("Could not read CloudFormation stack output to find Lambda function.")
            sys.exit(1)

        return my_lambda_arn

    def __get_lambda_arn_for_rule(self, rule_name, partition, region, account):
        return "arn:{}:lambda:{}:{}:function:RDK-Rule-Function-{}".format(partition, region, account, self.__get_stack_name_from_rule_name(rule_name))

    def __delete_package_file(self, file):
        try:
            os.remove(file)
        except OSError:
            pass

    def __upload_function_code(self, rule_name, params, account_id, session, code_bucket_name):
        if params['SourceRuntime'] == "java8":
            #Do java build and package.
            print ("Running Gradle Build for "+rule_name)
            working_dir = os.path.join(os.getcwd(), rules_dir, rule_name)
            command = ["gradle","build"]
            subprocess.call( command, cwd=working_dir)

            #set source as distribution zip
            s3_src = os.path.join(os.getcwd(), rules_dir, rule_name, 'build', 'distributions', rule_name+".zip")
        elif params['SourceRuntime'] in ["dotnetcore1.0","dotnetcore2.0"]:
            print ("Packaging "+rule_name)
            working_dir = os.path.join(os.getcwd(), rules_dir, rule_name)
            commands = [["dotnet","restore"]]

            app_runtime = "netcoreapp1.0"
            if params['SourceRuntime'] == "dotnetcore2.0":
                app_runtime = "netcoreapp2.0"

            commands.append(["dotnet","lambda","package","-c","Release","-f", app_runtime])

            for command in commands:
                subprocess.call( command, cwd=working_dir)

            # Remove old zip file if it already exists
            package_file_dst = os.path.join(rule_name, rule_name+".zip")
            self.__delete_package_file(package_file_dst)

            # Create new package in temp directory, copy to rule directory
            # This copy avoids the archiver trying to include the output zip in itself
            s3_src_dir = os.path.join(os.getcwd(),rules_dir, rule_name,'bin','Release', app_runtime, 'publish')
            tmp_src = shutil.make_archive(os.path.join(tempfile.gettempdir(), rule_name), 'zip', s3_src_dir)
            shutil.copy(tmp_src, package_file_dst)
            s3_src = os.path.abspath(package_file_dst)
            self.__delete_package_file(tmp_src)

        else:
            print ("Zipping " + rule_name)
            # Remove old zip file if it already exists
            package_file_dst = os.path.join(rule_name, rule_name+".zip")
            self.__delete_package_file(package_file_dst)

            #zip rule code files and upload to s3 bucket
            s3_src_dir = os.path.join(os.getcwd(), rules_dir, rule_name)
            tmp_src = shutil.make_archive(os.path.join(tempfile.gettempdir(), rule_name), 'zip', s3_src_dir)
            shutil.copy(tmp_src, package_file_dst)
            s3_src = os.path.abspath(package_file_dst)
            self.__delete_package_file(tmp_src)

        s3_dst = "/".join((rule_name, rule_name+".zip"))

        my_s3 = session.resource('s3')

        print ("Uploading " + rule_name)
        my_s3.meta.client.upload_file(s3_src, code_bucket_name, s3_dst)
        print ("Upload complete.")

        return s3_dst

    def __create_remediation_cloudformation_block(self, remediation_config):
        remediation = {
            "Type" : "AWS::Config::RemediationConfiguration",
            "DependsOn": "rdkConfigRule",
            "Properties" :
                remediation_config
        }

        return remediation

    def __create_function_cloudformation_template(self):
        print ("Generating CloudFormation template for Lambda Functions!")

        #First add the common elements - description, parameters, and resource section header
        template = {}
        template["AWSTemplateFormatVersion"] = "2010-09-09"
        template["Description"] = "AWS CloudFormation template to create Lamdba functions for backing custom AWS Config rules. You will be billed for the AWS resources used if you create a stack from this template."

        parameters = {}
        parameters["SourceBucket"] = {}
        parameters["SourceBucket"]["Description"] = "Name of the S3 bucket that you have stored the rule zip files in."
        parameters["SourceBucket"]["Type"] = "String"
        parameters["SourceBucket"]["MinLength"] = "1"
        parameters["SourceBucket"]["MaxLength"] = "255"

        template["Parameters"] = parameters

        resources = {}

        if self.args.lambda_role_arn:
            print ("Existing IAM role provided: " + self.args.lambda_role_arn)
        else:
            print ("No IAM role provided, creating a new IAM role for lambda function")
            lambda_role = {}
            lambda_role["Type"] = "AWS::IAM::Role"
            lambda_role["Properties"] = {}
            lambda_role["Properties"]["Path"] = "/rdk/"
            lambda_role["Properties"]["AssumeRolePolicyDocument"] = {
              "Version": "2012-10-17",
              "Statement": [ {
                "Sid": "AllowLambdaAssumeRole",
                "Effect": "Allow",
                "Principal": { "Service": "lambda.amazonaws.com" },
                "Action": "sts:AssumeRole"
              } ]
            }
            lambda_policy_statements =[
                {
                    "Sid": "1",
                    "Action": [
                        "s3:GetObject"
                    ],
                    "Effect": "Allow",
                    "Resource": { "Fn::Sub": "arn:${AWS::Partition}:s3:::${SourceBucket}/*" }
                },
                {
                    "Sid": "2",
                    "Action": [
                        "logs:CreateLogGroup",
                        "logs:CreateLogStream",
                        "logs:PutLogEvents",
                        "logs:DescribeLogStreams"
                    ],
                    "Effect": "Allow",
                    "Resource": "*"
                },
                {
                    "Sid": "3",
                    "Action": [
                        "config:PutEvaluations"
                    ],
                    "Effect": "Allow",
                    "Resource": "*"
                },
                {
                    "Sid": "4",
                    "Action": [
                        "iam:List*",
                        "iam:Describe*",
                        "iam:Get*"
                    ],
                    "Effect": "Allow",
                    "Resource": "*"
                },
                {
                    "Sid": "5",
                    "Action": [
                        "sts:AssumeRole"
                    ],
                    "Effect": "Allow",
                    "Resource": "*"
                }
            ]
            if self.args.lambda_subnets and self.args.lambda_security_groups:
                vpc_policy={
                    "Sid": "LambdaVPCAccessExecution",
                    "Action": [
                        "ec2:DescribeNetworkInterfaces",
                        "ec2:DeleteNetworkInterface",
                        "ec2:CreateNetworkInterface"
                    ],
                    "Effect": "Allow",
                    "Resource": "*"
                }
                lambda_policy_statements.append(vpc_policy)
            lambda_role["Properties"]["Policies"] = [{
              "PolicyName": "ConfigRulePolicy",
              "PolicyDocument": {
                "Version": "2012-10-17",
                "Statement": lambda_policy_statements
              }
            } ]
            lambda_role["Properties"]["ManagedPolicyArns"] = [{"Fn::Sub": "arn:${AWS::Partition}:iam::aws:policy/ReadOnlyAccess"}]
            resources["rdkLambdaRole"] = lambda_role

        rule_names = self.__get_rule_list_for_command()
        for rule_name in rule_names:
            alphanum_rule_name = self.__get_alphanumeric_rule_name(rule_name)
            stack_name = self.__get_stack_name_from_rule_name(rule_name)
            params, tags = self.__get_rule_parameters(rule_name)

            if 'SourceIdentifier' in params:
                print("Skipping Managed Rule.")
                continue

            lambda_function = {}
            lambda_function["Type"] = "AWS::Lambda::Function"
            properties = {}
            properties["FunctionName"] = "RDK-Rule-Function-" + stack_name
            properties["Code"] = {"S3Bucket": { "Ref": "SourceBucket"}, "S3Key": rule_name+"/"+rule_name+".zip"}
            properties["Description"] = "Function for AWS Config Rule " + rule_name
            properties["Handler"] = self.__get_handler(rule_name, params)
            properties["MemorySize"] = "256"
            if self.args.lambda_role_arn:
                properties["Role"] = self.args.lambda_role_arn
            else:
                lambda_function["DependsOn"] = "rdkLambdaRole"
                properties["Role"] = {"Fn::GetAtt": [ "rdkLambdaRole", "Arn" ]}
            properties["Runtime"] = self.__get_runtime_string(params)
            properties["Timeout"] = 300
            properties["Tags"] = tags
            if self.args.lambda_subnets and self.args.lambda_security_groups:
                properties["VpcConfig"] = {
                    "SecurityGroupIds" : self.args.lambda_security_groups.split(","),
                    "SubnetIds" : self.args.lambda_subnets.split(",")
                }
            layers = []
            if self.args.rdklib_layer_arn:
                layers.append(self.args.rdklib_layer_arn)
            if self.args.lambda_layers:
                for layer in self.args.lambda_layers.split(','):
                    layers.append(layer)
            if layers:
                properties["Layers"] = layers

            lambda_function["Properties"] = properties
            resources[alphanum_rule_name+"LambdaFunction"] = lambda_function

            lambda_permissions = {}
            lambda_permissions["Type"] = "AWS::Lambda::Permission"
            lambda_permissions["DependsOn"] = alphanum_rule_name+"LambdaFunction"
            lambda_permissions["Properties"] = {
                "FunctionName": {"Fn::GetAtt": [ alphanum_rule_name+"LambdaFunction", "Arn" ] },
                "Action": "lambda:InvokeFunction",
                "Principal": "config.amazonaws.com"
            }
            resources[alphanum_rule_name+"LambdaPermissions"]=lambda_permissions

        template['Resources'] = resources

        return json.dumps(template, indent=2)

    def __update_lambda_function_source(self, my_lambda_arn, code_bucket_name, code_object_key, my_session):

        print("Publishing Lambda code...")
        my_lambda_client = my_session.client('lambda')
        my_lambda_client.update_function_code(
            FunctionName=my_lambda_arn,
            S3Bucket=code_bucket_name,
            S3Key=code_object_key,
            Publish=True
        )
        print("Lambda code updated.")

    def __create_sub_nested_stack_for_config_rule(self, rule_name, bucketname, my_session, cfn_depends_on=None):
        cfn_snippet={}
        nest_stack={}
        my_s3_client = my_session.client('s3')
        print ("Generating " + rule_name + "CloudFormation template!")

        #First add the common elements - description, parameters, and resource section header
        template = {}
        template["AWSTemplateFormatVersion"] = "2010-09-09"
        template["Description"] = "AWS CloudFormation template to create custom AWS Config rules. You will be billed for the AWS resources used if you create a stack from this template."

        optional_parameter_group = {
            "Label": { "default": "Optional" },
            "Parameters": []
        }

        required_parameter_group = {
            "Label": { "default": "Required" },
            "Parameters": []
        }

        parameters = {}
        parameters["LambdaAccountId"] = {}
        parameters["LambdaAccountId"]["Description"] = "Account ID that contains Lambda functions for Config Rules."
        parameters["LambdaAccountId"]["Type"] = "String"
        parameters["LambdaAccountId"]["MinLength"] = "12"
        parameters["LambdaAccountId"]["MaxLength"] = "12"

        resources = {}
        conditions = {}

        params, tags = self.__get_rule_parameters(rule_name)
        input_params = json.loads(params["InputParameters"])
        for input_param in input_params:
            cfn_param = {}
            cfn_param["Description"] = "Pass-through to required Input Parameter " + input_param + " for Config Rule " + rule_name
            if len(input_params[input_param].strip()) == 0:
                default = "<REQUIRED>"
            else:
                default = input_params[input_param]
            cfn_param["Default"] = default
            cfn_param["Type"] = "String"
            cfn_param["MinLength"] = 1
            cfn_param["ConstraintDescription"] = "This parameter is required."

            param_name = self.__get_alphanumeric_rule_name(rule_name)+input_param
            parameters[param_name] = cfn_param
            required_parameter_group["Parameters"].append(param_name)

        if "OptionalParameters" in params:
            optional_params = json.loads(params["OptionalParameters"])
            for optional_param in optional_params:
                cfn_param = {}
                cfn_param["Description"] = "Pass-through to optional Input Parameter " + optional_param + " for Config Rule " + rule_name
                cfn_param["Default"] = optional_params[optional_param]
                cfn_param["Type"] = "String"

                param_name = self.__get_alphanumeric_rule_name(rule_name)+optional_param

                parameters[param_name] = cfn_param
                optional_parameter_group["Parameters"].append(param_name)

                conditions[param_name] = {
                    "Fn::Not": [
                        {
                            "Fn::Equals": [
                                "",
                                {
                                    "Ref": param_name
                                }
                            ]
                        }
                    ]
                }

        config_rule = {}
        config_rule["Type"] = "AWS::Config::ConfigRule"
        if not self.args.rules_only:
            config_rule["DependsOn"] = "DeliveryChannel"

        properties = {}
        source = {}
        source["SourceDetails"] = []

        properties["ConfigRuleName"] = rule_name
        properties["Description"] = rule_name

        #Create the SourceDetails stanza.
        if 'SourceEvents' in params:
            #If there are SourceEvents specified for the Rule, generate the Scope clause.
            source_events = params['SourceEvents'].split(",")
            properties["Scope"] = {"ComplianceResourceTypes": source_events}

            #Also add the appropriate event source.
            source["SourceDetails"].append(
                {
                    "EventSource": "aws.config",
                    "MessageType": "ConfigurationItemChangeNotification"
                })
        if 'SourcePeriodic' in params:
            source["SourceDetails"].append(
                {
                    "EventSource": "aws.config",
                    "MessageType": "ScheduledNotification",
                    "MaximumExecutionFrequency": params["SourcePeriodic"]
                }
            )

        #If it's a Managed Rule it will have a SourceIdentifier string in the params and we need to set the source appropriately.  Otherwise, set the source to our custom lambda function.
        if 'SourceIdentifier' in params:
            source["Owner"] = "AWS"
            source["SourceIdentifier"] = params['SourceIdentifier']
            del source["SourceDetails"]
        else:
            source["Owner"] = "CUSTOM_LAMBDA"
            source["SourceIdentifier"] = { "Fn::Sub": "arn:${AWS::Partition}:lambda:${AWS::Region}:${LambdaAccountId}:function:RDK-Rule-Function-"+self.__get_stack_name_from_rule_name(rule_name) }

        properties["Source"] = source

        properties["InputParameters"] = {}

        if "InputParameters" in params:
            for required_param in json.loads(params["InputParameters"]):
                cfn_param_name = self.__get_alphanumeric_rule_name(rule_name)+required_param
                properties["InputParameters"][required_param] = { "Ref": cfn_param_name }

        if "OptionalParameters" in params:
            for optional_param in json.loads(params["OptionalParameters"]):
                cfn_param_name = self.__get_alphanumeric_rule_name(rule_name)+optional_param
                properties["InputParameters"][optional_param] = {
                    "Fn::If": [
                        cfn_param_name,
                        {
                            "Ref": cfn_param_name
                        },
                        {
                            "Ref": "AWS::NoValue"
                        }
                    ]
                }


        config_rule["Properties"] = properties
        config_rule_resource_name = self.__get_alphanumeric_rule_name(rule_name)+"ConfigRule"
        resources[config_rule_resource_name] = config_rule

        if "Remediation" in params:
            remediation = self.__create_remediation_cloudformation_block(params["Remediation"])
            remediation["DependsOn"] = [config_rule_resource_name]
            if not self.args.rules_only:
                remediation["DependsOn"].append("ConfigRole")

            resources[self.__get_alphanumeric_rule_name(rule_name)+"Remediation"] = remediation

        template["Resources"] = resources
        template["Conditions"] = conditions
        template["Parameters"] = parameters
        template["Metadata"] = {
            "AWS::CloudFormation::Interface": {
                "ParameterGroups": [
                    {
                        "Label": {
                            "default": "Lambda Account ID"
                        },
                        "Parameters": [
                            "LambdaAccountId"
                        ]
                    },
                    required_parameter_group,
                    optional_parameter_group
                ],
                "ParameterLabels": {
                    "LambdaAccountId": { "default": "REQUIRED: Account ID that contains Lambda Function(s) that back the Rules in this template."}
                }
            }
        }

        output_file_name="build/" + rule_name + "-config-rule.json"
        output_file = open(output_file_name, 'w')
        output_file.write(json.dumps(template, indent=2))
        print("Sub Nested Stack CloudFormation template written to " + output_file_name)
        print("Uploading " + output_file_name + " to S3")

        s3_dist=rule_name + "/" + rule_name + "-config-rule.json"
        my_s3_client.upload_file(output_file_name,bucketname,s3_dist)

        config_rule_resource_name = self.__get_alphanumeric_rule_name(rule_name)
        nest_stack["Type"] = "AWS::CloudFormation::Stack"
        nest_stack["Properties"] = {}
        nest_stack["Properties"]["TemplateURL"] = "https://" + bucketname + ".s3.amazonaws.com/" + s3_dist
        nest_stack["DependsOn"] = cfn_depends_on
        cfn_snippet[config_rule_resource_name] = nest_stack

        return cfn_snippet

    def __create_nested_stack_for_config_rule(self, rule_name, bucketname, my_session, sub_nested_stacks):
        cfn_snippet={}
        nest_stack={}
        my_s3_client = my_session.client('s3')
        print ("Generating " + rule_name + "CloudFormation template!")

        #First add the common elements - description, parameters, and resource section header
        template = {}
        template["AWSTemplateFormatVersion"] = "2010-09-09"
        template["Description"] = "AWS CloudFormation template to create custom AWS Config rules. You will be billed for the AWS resources used if you create a stack from this template."

        parameters = {}
        parameters["LambdaAccountId"] = {}
        parameters["LambdaAccountId"]["Description"] = "Account ID that contains Lambda functions for Config Rules."
        parameters["LambdaAccountId"]["Type"] = "String"
        parameters["LambdaAccountId"]["MinLength"] = "12"
        parameters["LambdaAccountId"]["MaxLength"] = "12"

        resources = {}
        conditions = {}

        resources.update(sub_nested_stacks)
        template["Resources"] = resources
        template["Conditions"] = conditions
        template["Parameters"] = parameters
        template["Metadata"] = {
            "AWS::CloudFormation::Interface": {
                "ParameterGroups": [
                    {
                        "Label": {
                            "default": "Lambda Account ID"
                        },
                        "Parameters": [
                            "LambdaAccountId"
                        ]
                    }
                ],
                "ParameterLabels": {
                    "LambdaAccountId": { "default": "REQUIRED: Account ID that contains Lambda Function(s) that back the Rules in this template."}
                }
            }
        }

        output_file_name="build/" + rule_name + ".json"
        output_file = open(output_file_name, 'w')
        output_file.write(json.dumps(template, indent=2))
        print("Nested stack CloudFormation template written to " + output_file_name)
        print("Uploading " + output_file_name + " to S3")

        s3_dist=rule_name + "/" + rule_name + ".json"
        my_s3_client.upload_file(output_file_name,bucketname,s3_dist)

        config_rule_resource_name = self.__get_alphanumeric_rule_name(rule_name)
        nest_stack["Type"] = "AWS::CloudFormation::Stack"
        nest_stack["Properties"] = {}
        nest_stack["Properties"]["TemplateURL"] = "https://" + bucketname + ".s3.amazonaws.com/" + s3_dist
        nest_stack["Properties"]["Parameters"]= {
            "LambdaAccountId": { "Ref" : "LambdaAccountId" }
        }
        cfn_snippet[config_rule_resource_name] = nest_stack

        return cfn_snippet

    def __create_sub_nested_stack_for_cfn_resources(self, rule_name, path, bucketname, my_session, cfn_depends_on=None):
        my_s3_client = my_session.client('s3')
        local_path="./" + rule_name + path
        cfn_snippet={}
        cfn_resources_list=[]
        try:
            if os.path.isdir(local_path):
                template_names = os.listdir(local_path)
                for template_name in template_names:
                    if template_name.endswith(".json") or template_name.endswith(".yaml"):
                        nest_stack={}
                        s3_dst=rule_name + path + "/" +  template_name
                        if path is global_addons_path:
                            nest_stack["DependsOn"] = self.__get_alphanumeric_rule_name(rule_name) + "ConfigRule"
                        elif path is regional_addons_path or path is regional_dependencies_path:
                            nest_stack["DependsOn"] = cfn_depends_on
                        my_s3_client.upload_file(local_path + "/" + template_name,bucketname,s3_dst)
                        config_rule_resource_name = self.__get_alphanumeric_rule_name((rule_name + template_name).split(".")[0])
                        nest_stack["Type"] = "AWS::CloudFormation::Stack"
                        nest_stack["Properties"] = {}
                        nest_stack["Properties"]["TemplateURL"] = "https://" + bucketname + ".s3.amazonaws.com/" + s3_dst
                        cfn_snippet[config_rule_resource_name] = nest_stack
                        cfn_resources_list.append(config_rule_resource_name)
        except Exception as err:
            print(err)
        return cfn_snippet, cfn_resources_list

    def __undeploy_rule_cfn_resource(self, rule_name, rule_dir, path, cfn_client):
        deleted_stacks=[]
        try:
            if os.path.isdir(rule_dir + path):
                regional_template_names = os.listdir(rule_dir + path)
                for template_name in regional_template_names:
                    if template_name.endswith(".json") or template_name.endswith(".yaml"):
                        stack_name=self.__get_stack_name_for_rule_cfn_resource(self.__get_stack_name_from_rule_name(rule_name), template_name)
                        print ("Deleting CloudFormation Stack: " + stack_name)
                        cfn_client.delete_stack(StackName=stack_name)
                        self.__wait_for_cfn_stack(cfn_client, stack_name)
        except ClientError as ce:
            print("Client Error encountered attempting to delete CloudFormation stack for Rule: " + str(ce))
        except Exception as e:
            print("Exception encountered attempting to delete CloudFormation stack for Rule: " + str(e))
        return deleted_stacks

    def __deploy_rule_cfn_resource(self, rule_dir, path, my_stack_name, cfn_tags, my_session, capabilities=None, previous_result=None):
        my_cfn = my_session.client('cloudformation')
        results=[]
        # print(previous_results[0]['path'])
        existing_stack_names=[d['name'] for d in previous_result if d['path'] == path]
        deploy_stacks={}

        if os.path.isdir(rule_dir + path):
            template_names = os.listdir(rule_dir + path)
            for template_name in template_names:
                if template_name.endswith(".json") or template_name.endswith(".yaml"):
                    deploy_stacks[self.__get_stack_name_for_rule_cfn_resource(my_stack_name, template_name)] = rule_dir + path + '/' + template_name

        deploy_stack_names=deploy_stacks.keys()

        for cleanup_stack_name in list(set(existing_stack_names) - set(deploy_stack_names)):
            try:
                print(cleanup_stack_name + " template is removed\n Deleting CloudFormation Stack: " + cleanup_stack_name)
                my_cfn.delete_stack(StackName=cleanup_stack_name)
                self.__wait_for_cfn_stack(my_cfn, cleanup_stack_name)
            except ClientError as ce:
                print("Client Error encountered attempting to delete CloudFormation stack for Rule: " + str(ce))
            except Exception as e:
                print("Exception encountered attempting to delete CloudFormation stack for Rule: " + str(e))

        for stack_name in deploy_stack_names:
            result=self.__deploy_cloudformation_template(stack_name, cfn_tags, my_session, cfn_template=deploy_stacks[stack_name], capabilities=capabilities)
            result['path']=path
            results.append(result)
        return results

    def __deploy_cloudformation_template(self, my_stack_name, cfn_tags, my_session, cfn_template=None, cfn_body=None, cfn_url=None, rule_cfn_resource_name=None, capabilities=None, cfn_params=None):
            my_cfn = my_session.client('cloudformation')
            result = {}
            try:
                my_stack = my_cfn.describe_stacks(StackName=my_stack_name)
                #If we've gotten here, stack exists and we should update it.
                print ("Updating CloudFormation Stack: " + my_stack_name)
                try:
                    cfn_args = {
                        'StackName': my_stack_name
                    }
                    if cfn_template and not cfn_body and not cfn_url:
                        cfn_args['TemplateBody']=open(cfn_template, "r").read()
                    elif cfn_body and not cfn_template and not cfn_url:
                        cfn_args['TemplateBody']=cfn_body
                    elif cfn_url and not cfn_body and not cfn_template:
                        cfn_args['TemplateURL']=cfn_url
                    else:
                        raise ValidationError('There are multiple inputs for option TemplateBody or TemplateURL')
                    if capabilities:
                        cfn_args['Capabilities']=capabilities
                    if cfn_params:
                        cfn_args['Parameters']=cfn_params
                    # If no tags key is specified, or if the tags dict is empty
                    if cfn_tags is not None:
                        cfn_args['Tags'] = cfn_tags

                    response = my_cfn.update_stack(**cfn_args)
                    result['name']=my_stack_name
                    result['status']="updated"
                except ClientError as e:
                    if e.response['Error']['Code'] == 'ValidationError':
                        if 'No updates are to be performed.' in str(e):
                            #No changes made to Config rule definition, so CloudFormation won't do anything.
                            print("No changes to Config Rule.")
                            result['name']=my_stack_name
                            result['status']="no_changes"
                        else:
                            #Something unexpected has gone wrong.  Emit an error and bail.
                            print(e)
                            return 1
                    else:
                        raise
            except ClientError as e:
                #If we're in the exception, the stack does not exist and we should create it.
                print ("Creating CloudFormation Stack: " + my_stack_name)
                cfn_args = {
                    'StackName': my_stack_name
                }
                if cfn_template and not cfn_body and not cfn_url:
                    cfn_args['TemplateBody']=open(cfn_template, "r").read()
                elif cfn_body and not cfn_template and not cfn_url:
                    cfn_args['TemplateBody']=cfn_body
                elif cfn_url and not cfn_body and not cfn_template:
                    cfn_args['TemplateURL']=cfn_url
                else:
                    raise ValidationError('There are multiple inputs for option TemplateBody or TemplateURL')
                if capabilities:
                    cfn_args['Capabilities']=['CAPABILITY_IAM']
                if cfn_params:
                    cfn_args['Parameters']=cfn_params
                if cfn_tags is not None:
                    cfn_args['Tags'] = cfn_tags

                response = my_cfn.create_stack(**cfn_args)
                result['name']=my_stack_name
                result['status']="created"

            #wait for changes to propagate.
            self.__wait_for_cfn_stack(my_cfn, my_stack_name)
            print ("")

            return result

class TestCI():
    def __init__(self, ci_type):
        #convert ci_type string to filename format
        ci_file = ci_type.replace('::','_') + '.json'
        try:
            self.ci_json = json.load(open(os.path.join(path.dirname(__file__), 'template',  example_ci_dir, ci_file), 'r'))
        except FileNotFoundError:
            print("No sample CI found for " + ci_type + ", even though it appears to be a supported CI.  Please log an issue at https://github.com/awslabs/aws-config-rdk.")
            exit(1)

    def get_json(self):
        return self.ci_json<|MERGE_RESOLUTION|>--- conflicted
+++ resolved
@@ -937,77 +937,7 @@
                         'ParameterKey': 'SourceIdentifier',
                         'ParameterValue': rule_params['SourceIdentifier']
                     }]
-                
-                my_cfn = my_session.client('cloudformation')
-                #Check if this managed rule needs to have an assoicated remedation block
-                remediation = ""
-                if "Remediation" in rule_params:
-                    print('Build The CFN Template with Remedation Settings')
-                    cfn_body = os.path.join(path.dirname(__file__), 'template',  "configManagedRuleWithRemedation.json")
-                    template_body = open(cfn_body, "r").read()
-                    json_body = json.loads(template_body)
-                    remediation = self.__create_remediation_cloudformation_block(rule_params["Remediation"])
-                    json_body["Resources"]["Remediation"] = remediation
-                    
-                    try:
-                        my_stack_name = self.__get_stack_name_from_rule_name(rule_name)
-                        my_stack = my_cfn.describe_stacks(StackName=my_stack_name)
-                        #If we've gotten here, stack exists and we should update it.
-                        print ("Updating CloudFormation Stack for " + rule_name)
-                        try:
-                            cfn_args = {
-                                'StackName': my_stack_name,
-                                'TemplateBody': json.dumps(json_body),
-                                'Parameters': my_params
-                            }
-
-                            # If no tags key is specified, or if the tags dict is empty
-                            if cfn_tags is not None:
-                                cfn_args['Tags'] = cfn_tags
-
-                            response = my_cfn.update_stack(**cfn_args)
-                        except ClientError as e:
-                            if e.response['Error']['Code'] == 'ValidationError':
-                                if 'No updates are to be performed.' in str(e):
-                                    #No changes made to Config rule definition, so CloudFormation won't do anything.
-                                    print("No changes to Config Rule.")
-                                else:
-                                    #Something unexpected has gone wrong.  Emit an error and bail.
-                                    print(e)
-                                    return 1
-                            else:
-                                raise
-                    except ClientError as e:
-                        #If we're in the exception, the stack does not exist and we should create it.
-                        print ("Creating CloudFormation Stack for " + rule_name)
-                        
-                        if "Remediation" in rule_params:
-                            cfn_args = {
-                                'StackName': my_stack_name,
-                                'TemplateBody': json.dumps(json_body),
-                                'Parameters': my_params
-                            }
-
-
-                        else:
-                            cfn_args = {
-                                'StackName': my_stack_name,
-                                'TemplateBody': open(cfn_body, "r").read(),
-                                'Parameters': my_params
-                            }
-
-                        if cfn_tags is not None:
-                            cfn_args['Tags'] = cfn_tags
-
-                        response = my_cfn.create_stack(**cfn_args)
-
-                    #wait for changes to propagate.
-                    self.__wait_for_cfn_stack(my_cfn, my_stack_name)
-
-                    continue
-
-
-<<<<<<< HEAD
+
                 my_cfn = my_session.client('cloudformation')
                 #Check if this managed rule needs to have an assoicated remediation block
                 remediation = ""
@@ -1025,59 +955,6 @@
                     #deploy config rule
                     cfn_template = os.path.join(path.dirname(__file__), 'template',  "configManagedRule.json")
                     results += (self.__deploy_cloudformation_template(self.__get_stack_name_from_rule_name(rule_name), cfn_tags, my_session, cfn_template=cfn_template,cfn_params=my_params))
-=======
-                    
-
-                else:
-                #deploy config rule
-                    cfn_body = os.path.join(path.dirname(__file__), 'template',  "configManagedRule.json")
-
-                    try:
-                        my_stack_name = self.__get_stack_name_from_rule_name(rule_name)
-                        my_stack = my_cfn.describe_stacks(StackName=my_stack_name)
-                        #If we've gotten here, stack exists and we should update it.
-                        print ("Updating CloudFormation Stack for " + rule_name)
-                        try:
-                            cfn_args = {
-                                'StackName': my_stack_name,
-                                'TemplateBody': open(cfn_body, "r").read(),
-                                'Parameters': my_params
-                            }
-
-                            # If no tags key is specified, or if the tags dict is empty
-                            if cfn_tags is not None:
-                                cfn_args['Tags'] = cfn_tags
-
-                            response = my_cfn.update_stack(**cfn_args)
-                        except ClientError as e:
-                            if e.response['Error']['Code'] == 'ValidationError':
-                                if 'No updates are to be performed.' in str(e):
-                                    #No changes made to Config rule definition, so CloudFormation won't do anything.
-                                    print("No changes to Config Rule.")
-                                else:
-                                    #Something unexpected has gone wrong.  Emit an error and bail.
-                                    print(e)
-                                    return 1
-                            else:
-                                raise
-                    except ClientError as e:
-                        #If we're in the exception, the stack does not exist and we should create it.
-                        print ("Creating CloudFormation Stack for " + rule_name)
-                        cfn_args = {
-                            'StackName': my_stack_name,
-                            'TemplateBody': open(cfn_body, "r").read(),
-                            'Parameters': my_params
-                        }
-
-                        if cfn_tags is not None:
-                            cfn_args['Tags'] = cfn_tags
-
-                        response = my_cfn.create_stack(**cfn_args)
-
-                    #wait for changes to propagate.
-                    self.__wait_for_cfn_stack(my_cfn, my_stack_name)
-
->>>>>>> 0c7eaa96
                     continue
 
             print("Found Custom Rule.")
