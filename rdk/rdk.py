--- conflicted
+++ resolved
@@ -1457,10 +1457,7 @@
                     'ParameterKey': 'Timeout',
                     'ParameterValue': str(self.args.lambda_timeout)
                 }]
-<<<<<<< HEAD
             layers = self.__get_lambda_layers(my_session, self.args, rule_params)
-=======
-            layers = []
             if 'SourceRuntime' in rule_params:
                 if rule_params['SourceRuntime'] in ['python3.6-lib', 'python3.7-lib', 'python3.8-lib', 'python3.9-lib']:
                     if self.args.rdklib_layer_arn:
@@ -1470,7 +1467,6 @@
                         rdklib_arn = RDKLIB_ARN_STRING.format(region=my_session.region_name, version=rdk_lib_version)
                         layers.append(rdklib_arn)
 
->>>>>>> dc3c67ed
 
             if self.args.lambda_layers:
                 additional_layers = self.args.lambda_layers.split(',')
@@ -1980,10 +1976,8 @@
 
             layers = []
             rdk_lib_version = "0"
-<<<<<<< HEAD
             my_session = self.__get_boto_session()
             layers = self.__get_lambda_layers(my_session, self.args, rule_params)
-=======
             if 'SourceRuntime' in rule_params:
                 if rule_params['SourceRuntime'] in ['python3.6-lib', 'python3.7-lib', 'python3.8-lib', 'python3.9-lib']:
                     if self.args.rdklib_layer_arn:
@@ -1994,7 +1988,6 @@
                         rdk_lib_version = RDKLIB_LAYER_VERSION[my_session.region_name]
                         rdklib_arn = RDKLIB_ARN_STRING.format(region=my_session.region_name, version=rdk_lib_version)
                         layers.append(rdklib_arn)
->>>>>>> dc3c67ed
 
             if self.args.lambda_layers:
                 additional_layers = self.args.lambda_layers.split(',')
