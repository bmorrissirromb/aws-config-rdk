#    Copyright 2017-2019 Amazon.com, Inc. or its affiliates. All Rights Reserved.
#
#    Licensed under the Apache License, Version 2.0 (the "License"). You may not use this file except in compliance with the License. A copy of the License is located at
#
#        http://aws.amazon.com/apache2.0/
#
#    or in the "license" file accompanying this file. This file is distributed on an "AS IS" BASIS, WITHOUT WARRANTIES OR CONDITIONS OF ANY KIND, either express or implied. See the License for the specific language governing permissions and limitations under the License.
from __future__ import print_function
from builtins import input
from past.builtins import basestring
import os
from os import path
import sys
import shutil
import tempfile
import boto3
import json
import time
import imp
import argparse
import botocore
from botocore.exceptions import ClientError
from datetime import datetime
import base64
import ast
import textwrap
import fileinput
import subprocess
from subprocess import call
import fnmatch
import unittest

#sphinx-argparse is a delight.
try:
    from rdk import MY_VERSION
except ImportError:
    MY_VERSION = "<version>"
    pass

try:
    from unittest.mock import MagicMock, patch, ANY
except ImportError:
    import mock
    from mock import MagicMock, patch, ANY

rdk_dir = '.rdk'
rules_dir = ''
tests_dir = ''
util_filename = 'rule_util'
rule_handler = 'rule_code'
rule_template = 'rdk-rule.template'
config_bucket_prefix = 'config-bucket'
config_role_name = 'config-role'
assume_role_policy_file = 'configRuleAssumeRolePolicyDoc.json'
delivery_permission_policy_file = 'deliveryPermissionsPolicy.json'
code_bucket_prefix = 'config-rule-code-bucket-'
parameter_file_name = 'parameters.json'
example_ci_dir = 'example_ci'
test_ci_filename = 'test_ci.json'
event_template_filename = 'test_event_template.json'
pre_deploy_rsrc="dependencies"
post_deploy_rsrc="add-ons"
global_dependencies_path='/' + pre_deploy_rsrc + '/global'
regional_dependencies_path='/' + pre_deploy_rsrc +'/regional'
global_addons_path='/' + post_deploy_rsrc + '/global'
regional_addons_path='/' + post_deploy_rsrc + '/regional'

RDKLIB_LAYER_VERSION={'ap-southeast-1':'51', 'ap-south-1':'29', 'us-east-2':'31', 'us-east-1':'31', 'us-west-1':'31', 'us-west-2':'30', 'ap-northeast-2':'29', 'ap-southeast-2':'29', 'ap-northeast-1':'29', 'ca-central-1':'29', 'eu-central-1':'29', 'eu-west-1':'29', 'eu-west-2':'29', 'eu-west-3':'29', 'eu-north-1':'29', 'sa-east-1':'29'}
RDKLIB_ARN_STRING = "arn:aws:lambda:{region}:711761543063:layer:rdklib:{version}"

#this need to be update whenever config service supports more resource types : https://docs.aws.amazon.com/config/latest/developerguide/resource-config-reference.html
accepted_resource_types = [
    'AWS::ACM::Certificate', 'AWS::ApiGateway::DomainName', 'AWS::ApiGateway::Method',
    'AWS::ApiGateway::RestApi', 'AWS::ApiGateway::Stage', 'AWS::ApiGatewayV2::Api',
    'AWS::ApiGatewayV2::DomainName', 'AWS::ApiGatewayV2::Stage', 'AWS::AutoScaling::AutoScalingGroup',
    'AWS::AutoScaling::LaunchConfiguration', 'AWS::AutoScaling::ScalingPolicy', 'AWS::AutoScaling::ScheduledAction',
    'AWS::CloudFormation::Stack', 'AWS::CloudFront::Distribution', 'AWS::CloudFront::StreamingDistribution',
    'AWS::CloudTrail::Trail', 'AWS::CloudWatch::Alarm', 'AWS::CodeBuild::Project', 'AWS::CodePipeline::Pipeline',
    'AWS::Config::ResourceCompliance', 'AWS::DynamoDB::Table', 'AWS::EC2::CustomerGateway',
    'AWS::EC2::EgressOnlyInternetGateway', 'AWS::EC2::EIP', 'AWS::EC2::FlowLog',
    'AWS::EC2::Host', 'AWS::EC2::Instance', 'AWS::EC2::InternetGateway', 'AWS::EC2::NatGateway',
    'AWS::EC2::NetworkAcl', 'AWS::EC2::NetworkInterface', 'AWS::EC2::RegisteredHAInstance',
    'AWS::EC2::RouteTable', 'AWS::EC2::SecurityGroup', 'AWS::EC2::Subnet',
    'AWS::EC2::Volume', 'AWS::EC2::VPC', 'AWS::EC2::VPCEndpoint',
    'AWS::EC2::VPCEndpointService', 'AWS::EC2::VPCPeeringConnection',
    'AWS::EC2::VPNConnection', 'AWS::EC2::VPNGateway', 'AWS::ElasticBeanstalk::Application',
    'AWS::ElasticBeanstalk::ApplicationVersion', 'AWS::ElasticBeanstalk::Environment', 'AWS::ElasticLoadBalancing::LoadBalancer',
    'AWS::ElasticLoadBalancingV2::LoadBalancer', 'AWS::Elasticsearch::Domain', 'AWS::IAM::Group',
    'AWS::IAM::Policy', 'AWS::IAM::Role', 'AWS::IAM::User',
    'AWS::KMS::Key', 'AWS::Lambda::Alias', 'AWS::Lambda::Function',
    'AWS::LicenseManager::LicenseConfiguration', 'AWS::MobileHub::Project', 'AWS::QLDB::Ledger',
    'AWS::RDS::DBCluster', 'AWS::RDS::DBClusterParameterGroup', 'AWS::RDS::DBClusterSnapshot',
    'AWS::RDS::DBInstance', 'AWS::RDS::DBOptionGroup', 'AWS::RDS::DBParameterGroup',
    'AWS::RDS::DBSecurityGroup', 'AWS::RDS::DBSnapshot', 'AWS::RDS::DBSubnetGroup',
    'AWS::RDS::EventSubscription', 'AWS::Redshift::Cluster', 'AWS::Redshift::ClusterParameterGroup',
    'AWS::Redshift::ClusterSecurityGroup', 'AWS::Redshift::ClusterSnapshot', 'AWS::Redshift::ClusterSubnetGroup',
    'AWS::Redshift::EventSubscription', 'AWS::S3::AccountPublicAccessBlock', 'AWS::S3::Bucket',
    'AWS::SecretsManager::Secret', 'AWS::ServiceCatalog::CloudFormationProduct', 'AWS::ServiceCatalog::CloudFormationProvisionedProduct',
    'AWS::ServiceCatalog::Portfolio', 'AWS::Shield::Protection', 'AWS::ShieldRegional::Protection',
    'AWS::SNS::Topic', 'AWS::SQS::Queue', 'AWS::SSM::AssociationCompliance',
    'AWS::SSM::ManagedInstanceInventory', 'AWS::SSM::PatchCompliance', 'AWS::WAF::RateBasedRule',
    'AWS::WAF::Rule', 'AWS::WAF::RuleGroup', 'AWS::WAF::WebACL', 'AWS::WAFRegional::RateBasedRule',
    'AWS::WAFRegional::Rule', 'AWS::WAFRegional::RuleGroup', 'AWS::WAFRegional::WebACL',
    'AWS::WAFv2::WebACL', 'AWS::WAFv2::RuleGroup', 'AWS::WAFv2::IPSet',
    'AWS::WAFv2::RegexPatternSet', 'AWS::WAFv2::ManagedRuleSet', 'AWS::XRay::EncryptionConfig'
]

CONFIG_ROLE_ASSUME_ROLE_POLICY_DOCUMENT = {
        "Version": "2012-10-17",
        "Statement": [
            {
                "Sid": "LOCAL",
                "Effect": "Allow",
                "Principal": {
                    "Service": [
                        "config.amazonaws.com"
                    ]
                },
                "Action": "sts:AssumeRole"
            },
            {
                "Sid": "REMOTE",
                "Effect": "Allow",
                "Principal": {
                    "AWS": {"Fn::Sub": "arn:${AWS::Partition}:iam::${LambdaAccountId}:root"}
                },
                "Action": "sts:AssumeRole"
            }
        ]
    }
CONFIG_ROLE_POLICY_DOCUMENT = {
        "Version": "2012-10-17",
        "Statement": [
            {
                "Effect": "Allow",
                "Action": "s3:PutObject*",
                "Resource": { "Fn::Sub": "arn:${AWS::Partition}:s3:::${ConfigBucket}/AWSLogs/${AWS::AccountId}/*" },
                "Condition": {
                    "StringLike": {
                        "s3:x-amz-acl": "bucket-owner-full-control"
                    }
                }
            },
            {
                "Effect": "Allow",
                "Action": "s3:GetBucketAcl",
                "Resource": {"Fn::Sub": "arn:${AWS::Partition}:s3:::${ConfigBucket}"}
            }
        ]
    }

def get_command_parser():
    #This is needed to get sphinx to auto-generate the CLI documentation correctly.
    if '__version__' not in globals() and '__version__' not in locals():
        __version__ = "<version>"

    parser = argparse.ArgumentParser(
        #formatter_class=argparse.RawDescriptionHelpFormatter,
        description='The RDK is a command-line utility for authoring, deploying, and testing custom AWS Config rules.'
        )
    parser.add_argument('-p','--profile', help="[optional] indicate which Profile to use.")
    parser.add_argument('-k','--access-key-id', help="[optional] Access Key ID to use.")
    parser.add_argument('-s','--secret-access-key', help="[optional] Secret Access Key to use.")
    parser.add_argument('-r','--region',help='Select the region to run the command in.')
    #parser.add_argument('--verbose','-v', action='count')
    #Removed for now from command choices: 'test-remote', 'status'
    parser.add_argument('command', metavar='<command>', help='Command to run.  Refer to the usage instructions for each command for more details', choices=['clean', 'create', 'create-rule-template', 'deploy', 'init', 'logs', 'modify', 'rulesets', 'sample-ci', 'test-local', 'undeploy'])
    parser.add_argument('command_args', metavar='<command arguments>', nargs=argparse.REMAINDER, help="Run `rdk <command> --help` to see command-specific arguments.")
    parser.add_argument('-v','--version', help='Display the version of this tool', action="version", version='%(prog)s '+MY_VERSION)

    return parser

def get_init_parser():
    parser = argparse.ArgumentParser(
        prog='rdk init',
        description = 'Sets up AWS Config.  This will enable configuration recording in AWS and ensure necessary S3 buckets and IAM Roles are created.'
    )

    parser.add_argument('--config-bucket-exists-in-another-account', required=False, action='store_true', help='[optional] If the Config bucket exists in another account, remove the check of the bucket')

    return parser

def get_clean_parser():
    parser = argparse.ArgumentParser(
        prog='rdk clean',
        description = 'Removes AWS Config from the account.  This will disable all Config rules and no configuration changes will be recorded!')
    parser.add_argument("--force", required=False, action='store_true', help='[optional] Clean account without prompting for confirmation.')

    return parser

def get_create_parser():
    return get_rule_parser(True, "create")

def get_modify_parser():
    return get_rule_parser(False, "modify")

def get_rule_parser(is_required, command):
    usage_string = "[--runtime <runtime>] [--resource-types <resource types>] [--maximum-frequency <max execution frequency>] [--input-parameters <parameter JSON>] [--tags <tags JSON>] [--rulesets <RuleSet tags>]"

    if is_required:
        usage_string = "--runtime <runtime> [ --resource-types <resource types> | --maximum-frequency <max execution frequency> ] [optional configuration flags] [--rulesets <RuleSet tags>]"

    parser = argparse.ArgumentParser(
        prog='rdk '+command,
        usage="rdk "+command + " <rulename> " + usage_string,
        description="Rules are stored in their own directory along with their metadata.  This command is used to " + command + " the Rule and metadata."
    )
    parser.add_argument('rulename', metavar='<rulename>', help='Rule name to create/modify')
    runtime_group = parser.add_mutually_exclusive_group(required=is_required)
    runtime_group.add_argument('-R','--runtime', required=False, help='Runtime for lambda function', choices=['nodejs4.3', 'java8', 'python2.7', 'python3.6', 'python3.6-lib', 'python3.7', 'dotnetcore1.0', 'dotnetcore2.0'])
    runtime_group.add_argument('--source-identifier', required=False, help="[optional] Used only for creating Managed Rules.")
    parser.add_argument('-r','--resource-types', required=False, help='[optional] Resource types that will trigger event-based Rule evaluation')
    parser.add_argument('-m','--maximum-frequency', required=False, help='[optional] Maximum execution frequency for scheduled Rules', choices=['One_Hour','Three_Hours','Six_Hours','Twelve_Hours','TwentyFour_Hours'])
    parser.add_argument('-i','--input-parameters', help="[optional] JSON for required Config parameters.")
    parser.add_argument('--optional-parameters', help="[optional] JSON for optional Config parameters.")
    parser.add_argument('--tags', help="[optional] JSON for tags to be applied to all CFN created resources.")
    parser.add_argument('-s','--rulesets', required=False, help='[optional] comma-delimited list of RuleSet names to add this Rule to.')
    parser.add_argument('--remediation-action', required=False, help='[optional] SSM document for remediation.')
    parser.add_argument('--remediation-action-version', required=False, help='[optional] SSM document version for remediation action.')
    parser.add_argument('--auto-remediate', action='store_true', required=False, help='[optional] Set the SSM remediation to trigger automatically.')
    parser.add_argument('--auto-remediation-retry-attempts', required=False, help='[optional] Number of times to retry automated remediation.')
    parser.add_argument('--auto-remediation-retry-time', required=False, help='[optional] Duration of automated remediation retries.')
    parser.add_argument('--remediation-concurrent-execution-percent', required=False, help='[optional] Concurrent execution rate of the SSM document for remediation.')
    parser.add_argument('--remediation-error-rate-percent', required=False, help='[optional] Error rate that will mark the batch as "failed" for SSM remediation execution.')
    parser.add_argument('--remediation-parameters', required=False, help='[optional] JSON-formatted string of additional parameters required by the SSM document.')

    return parser

def get_undeploy_parser():
    return get_deployment_parser(ForceArgument=True, Command="undeploy")

def get_deploy_parser():
    return get_deployment_parser()

def get_deployment_parser(ForceArgument=False, Command="deploy"):
    direction = "to"
    if Command=="undeploy":
        direction = "from"

    parser = argparse.ArgumentParser(
        prog='rdk '+Command,
        description="Used to " + Command + " the Config Rule " + direction + " the target account."
    )
    parser.add_argument('rulename', metavar='<rulename>', nargs='*', help='Rule name(s) to deploy.  Rule(s) will be pushed to AWS.')
    parser.add_argument('--all','-a', action='store_true', help="All rules in the working directory will be deployed.")
    parser.add_argument('-s','--rulesets', required=False, help='comma-delimited list of RuleSet names')
    parser.add_argument('-f','--functions-only', action='store_true', required=False, help="[optional] Only deploy Lambda functions.  Useful for cross-account deployments.")
    parser.add_argument('--stack-name', required=False, help="[optional] CloudFormation Stack name for use with --functions-only option.  If omitted, \"RDK-Config-Rule-Functions\" will be used." )
    parser.add_argument('--rdklib-layer-arn', required=False, help="[optional] Lambda Layer ARN that contains the desired rdklib.  Note that Lambda Layers are region-specific.")
    parser.add_argument('--lambda-role-arn', required=False, help="[optional] Assign existing iam role to lambda functions. If omitted, \"rdkLambdaRole\" will be created.")
    parser.add_argument('--lambda-layers', required=False, help="[optional] Comma-separated list of Lambda Layer ARNs to deploy with your Lambda function(s).")
    parser.add_argument('--lambda-subnets', required=False, help="[optional] Comma-separated list of Subnets to deploy your Lambda function(s).")
    parser.add_argument('--lambda-security-groups', required=False, help="[optional] Comma-separated list of Security Groups to deploy with your Lambda function(s).")
    parser.add_argument('--include-global-rule-cfn-resources', action='store_true', help="[optional] Deploy or Undeploy (not just regional, but also global) rule dependencies or add-ons with custom CloudFormation templates in yaml or json format.")

    if ForceArgument:
        parser.add_argument("--force", required=False, action='store_true', help='[optional] Remove selected Rules from account without prompting for confirmation.')
    return parser

def get_test_parser(command):
    parser = argparse.ArgumentParser(
        prog='rdk '+command,
        description="Used to run tests on your Config Rule code."
    )
    parser.add_argument('rulename', metavar='<rulename>[,<rulename>,...]', nargs='*', help='Rule name(s) to test')
    parser.add_argument('--all','-a', action='store_true', help="Test will be run against all rules in the working directory.")
    parser.add_argument('--test-ci-json', '-j', help="[optional] JSON for test CI for testing.")
    parser.add_argument('--test-ci-types', '-t', help="[optional] CI type to use for testing.")
    parser.add_argument('--verbose', '-v', action='store_true', help='[optional] Enable full log output')
    parser.add_argument('-s','--rulesets', required=False, help='[p[tional] comma-delimited list of RuleSet names')
    return parser

def get_test_local_parser():
    return get_test_parser("test-local")

def get_sample_ci_parser():
    parser = argparse.ArgumentParser(
        prog='rdk sample-ci',
        description="Provides a way to see sample configuration items for most supported resource types."
    )
    parser.add_argument('ci_type', metavar='<resource type>', help='Resource name (e.g. "AWS::EC2::Instance") to display a sample CI JSON document for.', choices=accepted_resource_types)
    return parser

def get_logs_parser():
    parser = argparse.ArgumentParser(
        prog='rdk logs',
        usage="rdk logs <rulename> [-n/--number NUMBER] [-f/--follow]",
        description="Displays CloudWatch logs for the Lambda Function for the specified Rule."
    )
    parser.add_argument('rulename', metavar='<rulename>', help='Rule whose logs will be displayed')
    parser.add_argument('-f','--follow',  action='store_true', help='[optional] Continuously poll Lambda logs and write to stdout.')
    parser.add_argument('-n','--number',  default=3, help='[optional] Number of previous logged events to display.')
    return parser

def get_rulesets_parser():
    parser = argparse.ArgumentParser(
        prog='rdk rulesets',
        usage="rdk rulesets [list | [ [ add | remove ] <ruleset> <rulename> ]",
        description="Used to describe and manipulate RuleSet tags on Rules."
    )
    parser.add_argument('subcommand', help="One of list, add, or remove")
    parser.add_argument('ruleset', nargs='?', help="Name of RuleSet")
    parser.add_argument('rulename', nargs='?', help="Name of Rule to be added or removed")
    return parser

def get_create_rule_template_parser():
    parser = argparse.ArgumentParser(
        prog='rdk create-rule-template',
        description="Outputs a CloudFormation template that can be used to deploy Config Rules in other AWS Accounts."
    )
    parser.add_argument('rulename', metavar='<rulename>', nargs='*', help='Rule name(s) to include in template.  A CloudFormation template will be created, but Rule(s) will not be pushed to AWS.')
    parser.add_argument('--all','-a', action='store_true', help="All rules in the working directory will be included in the generated CloudFormation template.")
    parser.add_argument('-s','--rulesets', required=False, help='comma-delimited RuleSet names to be included in the generated template.')
    parser.add_argument('-o','--output-file', required=True, default="RDK-Config-Rules", help="filename of generated CloudFormation template")
    parser.add_argument('--config-role-arn', required=False, help="[optional] Assign existing iam role as config role. If omitted, \"config-role\" will be created.")
    parser.add_argument('--rules-only', action="store_true", help="[optional] Generate a CloudFormation Template that only includes the Config Rules and not the Bucket, Configuration Recorder, and Delivery Channel.")
    parser.add_argument('--include-global-rule-cfn-resources', action='store_true', help="[optional] Deploy or Undeploy (not just regional, but also global) rule dependencies or add-ons with custom CloudFormation templates in yaml or json format.")
    return parser

class rdk:
    def __init__(self, args):
        self.args = args

    @staticmethod
    def get_command_parser(self):
        return get_command_parser()

    def process_command(self):
        method_to_call = getattr(self, self.args.command.replace('-','_'))
        exit_code = method_to_call()

        return(exit_code)

    def init(self):
        """
            This is a test.
        """
        self.args = get_init_parser().parse_args(self.args.command_args, self.args)
        print ("Running init!")

        #create custom session based on whatever credentials are available to us
        my_session = self.__get_boto_session()

        #Create our ConfigService client
        my_config = my_session.client('config')

        #get accountID, AWS partition (e.g. aws or aws-us-gov), region (us-east-1, us-gov-west-1)
        identity_details = self.__get_caller_identity_details(my_session)
        account_id = identity_details['account_id']
        partition = identity_details['partition']

        config_recorder_exists = False
        config_recorder_name = "default"
        config_role_arn = ""
        delivery_channel_exists = False

        config_bucket_exists = False
        if self.args.config_bucket_exists_in_another_account:
            print("Skipping Config Bucket check due to command line args")
            config_bucket_exists = True

        config_bucket_name = config_bucket_prefix + "-" + account_id

        #Check to see if the ConfigRecorder has been created.
        recorders = my_config.describe_configuration_recorders()
        if len(recorders['ConfigurationRecorders']) > 0:
            config_recorder_exists = True
            config_recorder_name = recorders['ConfigurationRecorders'][0]['name']
            config_role_arn = recorders['ConfigurationRecorders'][0]['roleARN']
            print("Found Config Recorder: " + config_recorder_name)
            print("Found Config Role: " + config_role_arn)

        delivery_channels = my_config.describe_delivery_channels()
        if len(delivery_channels['DeliveryChannels']) > 0:
            delivery_channel_exists = True
            config_bucket_name = delivery_channels['DeliveryChannels'][0]['s3BucketName']

        my_s3 = my_session.client('s3')

        if not config_bucket_exists:
            #check whether bucket exists if not create config bucket
            response = my_s3.list_buckets()
            bucket_exists = False
            for bucket in response['Buckets']:
                if bucket['Name'] == config_bucket_name:
                    print("Found Bucket: " + config_bucket_name)
                    config_bucket_exists = True
                    bucket_exists = True

            if not bucket_exists:
                print('Creating Config bucket '+config_bucket_name )
                if my_session.region_name == 'us-east-1':
                    my_s3.create_bucket(
                        Bucket=config_bucket_name
                    )
                else:
                    my_s3.create_bucket(
                        Bucket=config_bucket_name,
                        CreateBucketConfiguration={
                            'LocationConstraint': my_session.region_name
                        }
                    )

        if not config_role_arn:
            #create config role
            my_iam = my_session.client('iam')
            response = my_iam.list_roles()
            role_exists = False
            for role in response['Roles']:
                if role['RoleName'] == config_role_name:
                    role_exists = True

            if not role_exists:
                print('Creating IAM role config-role')
                assume_role_policy = json.loads(open(os.path.join(path.dirname(__file__), 'template', assume_role_policy_file), 'r').read())
                assume_role_policy['Statement'].append({
                    "Effect": "Allow",
                    "Principal": {
                        "AWS": str(account_id)
                        },
                        "Action": "sts:AssumeRole"
                    })
                my_iam.create_role(RoleName=config_role_name, AssumeRolePolicyDocument=json.dumps(assume_role_policy), Path="/rdk/")

            #attach role policy
            my_iam.attach_role_policy(RoleName=config_role_name, PolicyArn='arn:' + partition + ':iam::aws:policy/service-role/AWSConfigRole')
            my_iam.attach_role_policy(RoleName=config_role_name, PolicyArn='arn:' + partition + ':iam::aws:policy/ReadOnlyAccess')
            policy_template = open(os.path.join(path.dirname(__file__), 'template', delivery_permission_policy_file), 'r').read()
            delivery_permissions_policy = policy_template.replace('ACCOUNTID', account_id)
            my_iam.put_role_policy(RoleName=config_role_name, PolicyName='ConfigDeliveryPermissions', PolicyDocument=delivery_permissions_policy)

            #wait for changes to propagate.
            print('Waiting for IAM role to propagate')
            time.sleep(16)

        #create or update config recorder
        if not config_role_arn:
            config_role_arn = "arn:" + partition + ":iam::" + account_id + ":role/rdk/config-role"

        my_config.put_configuration_recorder(ConfigurationRecorder={'name':config_recorder_name, 'roleARN':config_role_arn, 'recordingGroup':{'allSupported':True, 'includeGlobalResourceTypes': True}})

        if not delivery_channel_exists:
            #create delivery channel
            print("Creating delivery channel to bucket " + config_bucket_name)
            my_config.put_delivery_channel(DeliveryChannel={'name':'default', 's3BucketName':config_bucket_name, 'configSnapshotDeliveryProperties':{'deliveryFrequency':'Six_Hours'}})

        #start config recorder
        my_config.start_configuration_recorder(ConfigurationRecorderName=config_recorder_name)
        print('Config Service is ON')

        print('Config setup complete.')

        #create code bucket
        code_bucket_name = code_bucket_prefix + account_id + "-" + my_session.region_name
        response = my_s3.list_buckets()
        bucket_exists = False
        for bucket in response['Buckets']:
            if bucket['Name'] == code_bucket_name:
                bucket_exists = True
                print ("Found code bucket: " + code_bucket_name)

        if not bucket_exists:
            print('Creating Code bucket '+code_bucket_name )

            bucket_configuration = {}

            #Consideration for us-east-1 S3 API
            if my_session.region_name == 'us-east-1':
                my_s3.create_bucket(
                    Bucket=code_bucket_name
                )
            else:
                my_s3.create_bucket(
                    Bucket=code_bucket_name,
                    CreateBucketConfiguration={
                        'LocationConstraint': my_session.region_name
                    }
                )

        return 0
    def clean(self):
        self.args = get_clean_parser().parse_args(self.args.command_args, self.args)

        if not self.args.force:
            confirmation = False
            while not confirmation:
                my_input = input("Delete all Rules and remove Config setup?! (y/N): ")
                if my_input.lower() == "y":
                    confirmation = True
                if my_input.lower() == "n" or my_input == "":
                    sys.exit(0)

        print ("Running clean!")

        #create custom session based on whatever credentials are available to us
        my_session = self.__get_boto_session()

        #Create our ConfigService client
        my_config = my_session.client('config')

        #Create an S3 client for various things.
        s3_client = my_session.client('s3')

        #Create an IAM client!  Create all the clients!
        iam_client = my_session.client('iam')
        cfn_client = my_session.client('cloudformation')

        #get accountID
        identity_details = self.__get_caller_identity_details(my_session)
        account_id = identity_details['account_id']

        config_recorder_name = ""
        config_role_arn = ""
        delivery_channel_exists = False
        config_bucket_name = ""

        recorders = my_config.describe_configuration_recorders()
        if len(recorders['ConfigurationRecorders']) > 0:
            config_role_arn = recorders['ConfigurationRecorders'][0]['roleARN']
            try:
                #First delete the Config Recorder itself.  Do we need to stop it first?  Let's stop it just to be safe.
                my_config.stop_configuration_recorder(ConfigurationRecorderName=recorders['ConfigurationRecorders'][0]["name"])
                my_config.delete_configuration_recorder(ConfigurationRecorderName=recorders['ConfigurationRecorders'][0]["name"])
            except Exception as e:
                print("Error encountered removing Configuration Recorder: " + str(e))

        #Once the config recorder has been deleted there should be no dependencies on the Config Role anymore.

        try:
            response = iam_client.get_role(RoleName=config_role_name)
            try:
                role_policy_results = iam_client.list_role_policies(RoleName=config_role_name)
                for policy_name in role_policy_results['PolicyNames']:
                    iam_client.delete_role_policy(
                        RoleName=config_role_name,
                        PolicyName=policy_name
                    )

                role_policy_results = iam_client.list_attached_role_policies(RoleName=config_role_name)
                for policy in role_policy_results["AttachedPolicies"]:
                    iam_client.detach_role_policy(
                        RoleName=config_role_name,
                        PolicyArn=policy["PolicyArn"]
                    )

                #Once all policies are detached we should be able to delete the Role.
                iam_client.delete_role(
                    RoleName=config_role_name
                )
            except Exception as e:
                print("Error encountered removing Config Role: " + str(e))
        except Exception as e2:
            print("Error encountered finding Config Role to remove: " + str(e2))

        config_bucket_names = []
        delivery_channels = my_config.describe_delivery_channels()
        if len(delivery_channels['DeliveryChannels']) > 0:
            for delivery_channel in delivery_channels['DeliveryChannels']:
                config_bucket_names.append(delivery_channels['DeliveryChannels'][0]['s3BucketName'])
                try:
                    my_config.delete_delivery_channel(
                        DeliveryChannelName=delivery_channel['name']
                    )
                except Exception as e:
                    print("Error encountered trying to delete Delivery Channel: " + str(e))

        if config_bucket_names:
            #empty and then delete the config bucket.
            for config_bucket_name in config_bucket_names:
                try:
                    config_bucket = my_session.resource("s3").Bucket(config_bucket_name)
                    config_bucket.objects.all().delete()
                    config_bucket.delete()
                except Exception as e:
                    print("Error encountered trying to delete config bucket: " + str(e))

        #Delete any of the Rules deployed the traditional way.
        self.args.all = True
        rule_names = self.__get_rule_list_for_command()
        for rule_name in rule_names:
            my_stack_name = self.__get_stack_name_from_rule_name(rule_name)
            try:
                cfn_client.delete_stack(StackName=my_stack_name)
            except Exception as e:
                print("Error encountered deleting Rule stack: " + str(e))

        #Delete the Functions stack, if one exists.
        try:
            response = cfn_client.describe_stacks(StackName="RDK-Config-Rule-Functions")
            if response["Stacks"]:
                cfn_client.delete_stack(StackName="RDK-Config-Rule-Functions")
        except ClientError as ce:
            if ce.response['Error']['Code'] == "ValidationError":
                print("No Functions stack found.")
        except Exception as e:
            print("Error encountered deleting Functions stack: " + str(e))

        #Delete the code bucket, if one exists.
        code_bucket_name = code_bucket_prefix + account_id + "-" + my_session.region_name
        try:
            code_bucket = my_session.resource("s3").Bucket(code_bucket_name)
            code_bucket.objects.all().delete()
            code_bucket.delete()
        except ClientError as ce:
            if ce.response['Error']['Code'] == "NoSuchBucket":
                print("No code bucket found.")
        except Exception as e:
            print("Error encountered trying to delete code bucket: " + str(e))

        #Done!
        print("Config has been removed.")

    def create(self):
        #Parse the command-line arguments relevant for creating a Config Rule.
        self.__parse_rule_args(True)

        print ("Running create!")

        if not self.args.source_identifier:
            if not self.args.runtime:
                print("Runtime is required for 'create' command.")
                return 1

            extension_mapping = {
                'java8': '.java',
                'python2.7': '.py',
                'python3.6': '.py',
                'python3.6-managed':'.py',
                'python3.6-lib':'.py',
                'python3.7': '.py',
                'nodejs4.3': '.js',
                'dotnetcore1.0': 'cs',
                'dotnetcore2.0': 'cs',
                'python3.6-managed': '.py',
            }
            if self.args.runtime not in extension_mapping:
                print ("rdk does not support that runtime yet.")

        #if not self.args.maximum_frequency:
        #    self.args.maximum_frequency = "TwentyFour_Hours"
        #    print("Defaulting to TwentyFour_Hours Maximum Frequency.")

        #create rule directory.
        rule_path = os.path.join(os.getcwd(), rules_dir, self.args.rulename)
        if os.path.exists(rule_path):
            print("Local Rule directory already exists.")
            return 1

        try:
            os.makedirs(os.path.join(os.getcwd(), rules_dir, self.args.rulename))

            if not self.args.source_identifier:
                #copy rule template into rule directory
                if self.args.runtime == 'java8':
                    self.__create_java_rule()
                elif self.args.runtime in ['dotnetcore1.0', 'dotnetcore2.0']:
                    self.__create_dotnet_rule()
                else:
                    src = os.path.join(path.dirname(__file__), 'template', 'runtime', self.args.runtime, rule_handler + extension_mapping[self.args.runtime])
                    dst = os.path.join(os.getcwd(), rules_dir, self.args.rulename, self.args.rulename + extension_mapping[self.args.runtime])
                    shutil.copyfile(src, dst)
                    f = fileinput.input(files=dst, inplace=True)
                    for line in f:
                        print(line.replace('<%RuleName%>', self.args.rulename), end='')
                    f.close()

                    src = os.path.join(path.dirname(__file__), 'template', 'runtime', self.args.runtime, 'rule_test' + extension_mapping[self.args.runtime])
                    if os.path.exists(src):
                        dst = os.path.join(os.getcwd(), rules_dir, self.args.rulename, self.args.rulename+"_test"+extension_mapping[self.args.runtime])
                        shutil.copyfile(src, dst)
                        #with fileinput.FileInput(dst, inplace=True) as file:
                        f = fileinput.input(files=dst, inplace=True)
                        for line in f:
                            print(line.replace('<%RuleName%>', self.args.rulename), end='')
                        f.close()

                    src = os.path.join(path.dirname(__file__), 'template', 'runtime', self.args.runtime, util_filename + extension_mapping[self.args.runtime])
                    if os.path.exists(src):
                        dst = os.path.join(os.getcwd(), rules_dir, self.args.rulename, util_filename + extension_mapping[self.args.runtime])
                        shutil.copyfile(src, dst)

            #Write the parameters to a file in the rule directory.
            self.__populate_params()

            print ("Local Rule files created.")
        except Exception as e:
            print("Error during create: " + str(e))
            print("Rolling back...")

            shutil.rmtree(rule_path)

            raise e
        return 0

    def modify(self):
        #Parse the command-line arguments necessary for modifying a Config Rule.
        self.__parse_rule_args(False)

        print("Running modify!")

        self.args.rulename = self.__clean_rule_name(self.args.rulename)

        #Get existing parameters
        old_params, tags = self.__get_rule_parameters(self.args.rulename)

        if not self.args.resource_types and 'SourceEvents' in old_params:
            self.args.resource_types = old_params['SourceEvents']

        if not self.args.maximum_frequency and 'SourcePeriodic' in old_params:
            self.args.maximum_frequency = old_params['SourcePeriodic']

        if not self.args.runtime and old_params['SourceRuntime']:
            self.args.runtime = old_params['SourceRuntime']

        if not self.args.input_parameters and 'InputParameters' in old_params:
            self.args.input_parameters = old_params['InputParameters']

        if not self.args.optional_parameters and 'OptionalParameters' in old_params:
            self.args.optional_parameters = old_params['OptionalParameters']

        if not self.args.source_identifier and 'SourceIdentifier' in old_params:
            self.args.source_identifier = old_params['SourceIdentifier']

        if not self.args.tags and tags:
            self.args.tags = tags

        if not self.args.remediation_action and 'Remediation' in old_params:
            params = old_params["Remediation"]
            self.args.auto_remediate = params.get("Automatic", "")
            execution_controls = params.get("ExecutionControls", "")
            if execution_controls:
                ssm_controls = execution_controls["SsmControls"]
                self.args.remediation_concurrent_execution_percent = ssm_controls.get("ConcurrentExecutionRatePercentage", "")
                self.args.remediation_error_rate_percent = ssm_controls.get("ErrorPercentage", "")
            self.args.remediation_parameters = json.dumps(params["Parameters"]) if params.get("Parameters") else None
            self.args.auto_remediation_retry_attempts = params.get("MaximumAutomaticAttempts", "")
            self.args.auto_remediation_retry_time = params.get("RetryAttemptSeconds", "")
            self.args.remediation_action = params.get("TargetId", "")
            self.args.remediation_action_version = params.get("TargetVersion", "")

        if 'RuleSets' in old_params:
            if not self.args.rulesets:
                self.args.rulesets = old_params['RuleSets']

        #Write the parameters to a file in the rule directory.
        self.__populate_params()

        print ("Modified Rule '"+self.args.rulename+"'.  Use the `deploy` command to push your changes to AWS.")

    def undeploy(self):
        self.__parse_deploy_args(ForceArgument=True)

        if not self.args.force:
            confirmation = False
            while not confirmation:
                my_input = input("Delete specified Rules and Lamdba Functions from your AWS Account? (y/N): ")
                if my_input.lower() == "y":
                    confirmation = True
                if my_input.lower() == "n" or my_input == "":
                    sys.exit(0)

        #get the rule names
        rule_names = self.__get_rule_list_for_command()

        print("Running un-deploy!")

        #create custom session based on whatever credentials are available to us.
        my_session = self.__get_boto_session()

        #Collect a list of all of the CloudFormation templates that we delete.  We'll need it at the end to make sure everything worked.
        deleted_stacks = []

        cfn_client = my_session.client('cloudformation')

        if self.args.functions_only:
            try:
                cfn_client.delete_stack(StackName=self.args.stack_name)
                deleted_stacks.append(self.args.stack_name)
            except ClientError as ce:
                print("Client Error encountered attempting to delete CloudFormation stack for Lambda Functions: " + str(ce))
            except Exception as e:
                print("Exception encountered attempting to delete CloudFormation stack for Lambda Functions: " + str(e))

            return

        for rule_name in rule_names:
            try:
                print(rule_name)
                rule_dir = './' + rule_name
                print("====START RULE UNDEPLOY:" + rule_name + "====")
                print("==ADD-ONs UNDEPLOY==")
                self.__undeploy_rule_cfn_resource(rule_name, rule_dir, regional_addons_path, cfn_client)
                if self.args.include_global_rule_cfn_resources:
                    self.__undeploy_rule_cfn_resource(rule_name, rule_dir, global_addons_path, cfn_client)
                print("==CONFIG AND LAMBDA UNDEPLOY==")
                print ("Deleting CloudFormation Stack: " + self.__get_stack_name_from_rule_name(rule_name))
                cfn_client.delete_stack(StackName=self.__get_stack_name_from_rule_name(rule_name))
                self.__wait_for_cfn_stack(cfn_client, self.__get_stack_name_from_rule_name(rule_name))
                print("==DEPENDENCIES UNDEPLOY==")
                self.__undeploy_rule_cfn_resource(rule_name, rule_dir, regional_dependencies_path, cfn_client)
                if self.args.include_global_rule_cfn_resources:
                    self.__undeploy_rule_cfn_resource(rule_name, rule_dir, global_dependencies_path, cfn_client)
            except ClientError as ce:
                print("Client Error encountered attempting to delete CloudFormation stack for Rule: " + str(ce))
            except Exception as e:
                print("Exception encountered attempting to delete CloudFormation stack for Rule: " + str(e))

        print("Rule removal complete, but local files have been preserved.")
        print("To re-deploy, use the 'deploy' command.")

    def deploy(self):
        self.__parse_deploy_args()

        #get the rule names
        rule_names = self.__get_rule_list_for_command()

        #run the deploy code
        print ("Running deploy!")

        #create custom session based on whatever credentials are available to us
        my_session = self.__get_boto_session()

        #get accountID
        identity_details = self.__get_caller_identity_details(my_session)
        account_id = identity_details['account_id']
        partition = identity_details['partition']

        code_bucket_name = code_bucket_prefix + account_id + "-" + my_session.region_name

        #If we're only deploying the Lambda functions (and role + permissions), branch here.  Someday the "main" execution path should use the same generated CFN templates for single-account deployment.
        if self.args.functions_only:
            #Generate the template
            function_template = self.__create_function_cloudformation_template()

            #Generate CFN parameter json
            cfn_params = [
                {
                    'ParameterKey': 'SourceBucket',
                    'ParameterValue': code_bucket_name,
                }
            ]

            #Write template to S3
            my_s3_client = my_session.client('s3')
            my_s3_client.put_object(
                Body=bytes(function_template.encode('utf-8')),
                Bucket=code_bucket_name,
                Key=self.args.stack_name + ".json"
            )

            #Package code and push to S3
            s3_code_objects = {}
            for rule_name in rule_names:
                rule_params, cfn_tags = self.__get_rule_parameters(rule_name)
                if 'SourceIdentifier' in rule_params:
                    print("Skipping code packaging for Managed Rule.")
                else:
                    s3_dst = self.__upload_function_code(rule_name, rule_params, account_id, my_session, code_bucket_name)
                    s3_code_objects[rule_name] = s3_dst

<<<<<<< HEAD
            #Check if stack exists.  If it does, update it.  If it doesn't, create it.
            my_template_url_prefix = "https://s3-"
            if my_session.region_name == "us-east-1":
                my_template_url_prefix = "https://s3."

            cfn_url=my_template_url_prefix + my_session.region_name + ".amazonaws.com/" + code_bucket_name + "/" + self.args.stack_name + ".json"
            result=self.__deploy_cloudformation_template(self.args.stack_name, cfn_tags, my_session, cfn_url, capabilities=[ 'CAPABILITY_IAM' ], cfn_params=cfn_params)
            if result['status'] is "updated":
=======
            my_cfn = my_session.client('cloudformation')

            # Generate the template_url regardless of region using the s3 sdk
            config = my_s3_client._client_config
            config.signature_version = botocore.UNSIGNED
            template_url = boto3.client('s3', config=config).generate_presigned_url('get_object', ExpiresIn=0, Params={'Bucket': code_bucket_name, 'Key': self.args.stack_name + ".json"})

            # Check if stack exists.  If it does, update it.  If it doesn't, create it.

            try:
                my_stack = my_cfn.describe_stacks(StackName=self.args.stack_name)

                #If we've gotten here, stack exists and we should update it.
                print ("Updating CloudFormation Stack for Lambda functions.")
                try:

                    cfn_args = {
                        'StackName': self.args.stack_name,
                        'TemplateURL': template_url,
                        'Parameters': cfn_params,
                        'Capabilities': [ 'CAPABILITY_IAM' ]
                    }

                    # If no tags key is specified, or if the tags dict is empty
                    if cfn_tags is not None:
                        cfn_args['Tags'] = cfn_tags

                    response = my_cfn.update_stack(**cfn_args)

                    #wait for changes to propagate.
                    self.__wait_for_cfn_stack(my_cfn, self.args.stack_name)
                except ClientError as e:
                    if e.response['Error']['Code'] == 'ValidationError':
                        if 'No updates are to be performed.' in str(e):
                            #No changes made to Config rule definition, so CloudFormation won't do anything.
                            print("No changes to Config Rule configurations.")
                        else:
                            #Something unexpected has gone wrong.  Emit an error and bail.
                            print(e)
                            return 1
                    else:
                        raise

>>>>>>> 658bb874
                #Push lambda code to functions.
                for rule_name in rule_names:
                    my_lambda_arn = self.__get_lambda_arn_for_rule(rule_name, partition, my_session.region_name, account_id)
                    rule_params, cfn_tags = self.__get_rule_parameters(rule_name)
                    if 'SourceIdentifier' in rule_params:
                        print("Skipping Lambda upload for Managed Rule.")
                        continue
<<<<<<< HEAD
                    self.__update_lambda_function_source(my_lambda_arn,code_bucket_name,s3_code_objects[rule_name], my_session)
=======

                    print("Publishing Lambda code...")
                    my_lambda_client = my_session.client('lambda')
                    my_lambda_client.update_function_code(
                        FunctionName=my_lambda_arn,
                        S3Bucket=code_bucket_name,
                        S3Key=s3_code_objects[rule_name],
                        Publish=True
                    )
                    print("Lambda code updated.")
            except ClientError as e:
                #If we're in the exception, the stack does not exist and we should create it.
                print ("Creating CloudFormation Stack for Lambda Functions.")

                cfn_args = {
                    'StackName': self.args.stack_name,
                    'TemplateURL': template_url,
                    'Parameters': cfn_params,
                    'Capabilities': ['CAPABILITY_IAM']
                }

                # If no tags key is specified, or if the tags dict is empty
                if cfn_tags is not None:
                    cfn_args['Tags'] = cfn_tags

                response = my_cfn.create_stack(**cfn_args)

                #wait for changes to propagate.
                self.__wait_for_cfn_stack(my_cfn, self.args.stack_name)
>>>>>>> 658bb874

            #We're done!  Return with great success.
            sys.exit(0)

        #If we're deploying both the functions and the Config rules, run the following process:
        for rule_name in rule_names:
            my_s3_client = my_session.client('s3')
            previous_results=[]

            #Checking previous deployment result. If a cfn template is removed or renamed, this result will be used later on for cleanup
            try:
                previous_results=json.loads(my_s3_client.get_object(
                    Bucket=code_bucket_name,
                    Key=rule_name + "/results.json"
                )["Body"].read().decode())
            except Exception as e:
                print("No previous deployment result found. Start initial deployment for " + rule_name )

            print("====START RULE DEPLOYMENT: " + rule_name + "====")
            rule_params, cfn_tags = self.__get_rule_parameters(rule_name)

            rule_dir = './' + rule_name

            results=[]
            #deploy all cloudformation templates in dependencies path with option --deploy-cfn-dependencies
            #cfn-dependencies in /global should only be deployed in the main region. Therefore, the option --deploy-cfn-dependencies is provided
            #All resources that are non region specific or unique in account level (such as IAM , S3 bucket) should be created in global_dependencies_path
            print("==DEPENDENCIES DEPLOYMENT==")
            if self.args.include_global_rule_cfn_resources:
                results += (self.__deploy_rule_cfn_resource(rule_dir, global_dependencies_path, self.__get_stack_name_from_rule_name(rule_name), cfn_tags, my_session, capabilities=['CAPABILITY_IAM'], previous_result=previous_results))

            # regional dependencies will be deployed in each region along with the config rules.
            results += (self.__deploy_rule_cfn_resource(rule_dir, regional_dependencies_path, self.__get_stack_name_from_rule_name(rule_name), cfn_tags, my_session, previous_result=previous_results))

        #create CFN Parameters common for Managed and Custom
            print("==CONFIG AND LAMBDA DEPLOYMENT==")
            source_events = "NONE"
            if 'SourceEvents' in rule_params:
                source_events = rule_params['SourceEvents']

            source_periodic = "NONE"
            if 'SourcePeriodic' in rule_params:
                source_periodic = rule_params['SourcePeriodic']

            combined_input_parameters = {}
            if 'InputParameters' in rule_params:
                combined_input_parameters.update(json.loads(rule_params['InputParameters']))

            if 'OptionalParameters' in rule_params:
                #Remove empty parameters
                keys_to_delete = []
                optional_parameters_json = json.loads(rule_params['OptionalParameters'])
                for key, value in optional_parameters_json.items():
                    if not value:
                        keys_to_delete.append(key)
                for key in keys_to_delete:
                    del optional_parameters_json[key]
                combined_input_parameters.update(optional_parameters_json)

            if 'SourceIdentifier' in rule_params:
                print("Found Managed Rule.")
                #create CFN Parameters for Managed Rules

                my_params = [
                    {
                        'ParameterKey': 'RuleName',
                        'ParameterValue': rule_name,
                    },
                    {
                        'ParameterKey': 'SourceEvents',
                        'ParameterValue': source_events,
                    },
                    {
                        'ParameterKey': 'SourcePeriodic',
                        'ParameterValue': source_periodic,
                    },
                    {
                        'ParameterKey': 'SourceInputParameters',
                        'ParameterValue': json.dumps(combined_input_parameters),
                    },
                    {
                        'ParameterKey': 'SourceIdentifier',
                        'ParameterValue': rule_params['SourceIdentifier']
                    }]

                my_cfn = my_session.client('cloudformation')
                #Check if this managed rule needs to have an assoicated remediation block
                remediation = ""
                if "Remediation" in rule_params:
                    print('Build The CFN Template with Remediation Settings')
                    cfn_body = os.path.join(path.dirname(__file__), 'template',  "configManagedRuleWithRemediation.json")
                    template_body = open(cfn_body, "r").read()
                    json_body = json.loads(template_body)
                    remediation = self.__create_remediation_cloudformation_block(rule_params["Remediation"])
                    json_body["Resources"]["Remediation"] = remediation

                    results += (self.__deploy_cloudformation_template(self.__get_stack_name_from_rule_name(rule_name), cfn_tags, my_session, cfn_body=json.dumps(json_body),cfn_params=my_params))
                    continue
                else:
                    #deploy config rule
                    cfn_template = os.path.join(path.dirname(__file__), 'template',  "configManagedRule.json")
                    results += (self.__deploy_cloudformation_template(self.__get_stack_name_from_rule_name(rule_name), cfn_tags, my_session, cfn_template=cfn_template,cfn_params=my_params))
                    continue

            print("Found Custom Rule.")

            s3_src = ""
            s3_dst = self.__upload_function_code(rule_name, rule_params, account_id, my_session, code_bucket_name)

            #create CFN Parameters for Custom Rules
            lambdaRoleArn = ""
            if self.args.lambda_role_arn:
                print ("Existing IAM Role provided: " + self.args.lambda_role_arn)
                lambdaRoleArn = self.args.lambda_role_arn

            my_params = [
                {
                    'ParameterKey': 'RuleName',
                    'ParameterValue': rule_name,
                },
                {
                    'ParameterKey': 'LambdaRoleArn',
                    'ParameterValue': lambdaRoleArn,
                },
                {
                    'ParameterKey': 'SourceBucket',
                    'ParameterValue': code_bucket_name,
                },
                {
                    'ParameterKey': 'SourcePath',
                    'ParameterValue': s3_dst,
                },
                {
                    'ParameterKey': 'SourceRuntime',
                    'ParameterValue': self.__get_runtime_string(rule_params),
                },
                {
                    'ParameterKey': 'SourceEvents',
                    'ParameterValue': source_events,
                },
                {
                    'ParameterKey': 'SourcePeriodic',
                    'ParameterValue': source_periodic,
                },
                {
                    'ParameterKey': 'SourceInputParameters',
                    'ParameterValue': json.dumps(combined_input_parameters),
                },
                {
                    'ParameterKey': 'SourceHandler',
                    'ParameterValue': self.__get_handler(rule_name, rule_params)

                }]
            layers = []
            rdk_lib_version = "0"
            if 'SourceRuntime' in rule_params:
                if rule_params['SourceRuntime'] == "python3.6-lib":
                    if self.args.rdklib_layer_arn:
                        layers.append(self.args.rdklib_layer_arn)
                    else:
                        rdk_lib_version = RDKLIB_LAYER_VERSION[my_session.region_name]
                        rdklib_arn = RDKLIB_ARN_STRING.format(region=my_session.region_name, version=rdk_lib_version)
                        layers.append(rdklib_arn)


            if self.args.lambda_layers:
                additional_layers = self.args.lambda_layers.split(',')
                layers.extend(additional_layers)

            if layers:
                my_params.append({
                    'ParameterKey': 'Layers',
                    'ParameterValue': ",".join(layers)
                })

            if self.args.lambda_security_groups and self.args.lambda_subnets:
                my_params.append({
                    'ParameterKey': 'SecurityGroupIds',
                    'ParameterValue': self.args.lambda_security_groups
                },{
                    'ParameterKey': 'SubnetIds',
                    'ParameterValue': self.args.lambda_subnets
                })

            #create json of CFN template
            cfn_body = os.path.join(path.dirname(__file__), 'template',  "configRule.json")
            template_body = open(cfn_body, "r").read()
            json_body = json.loads(template_body)

            remediation = ""
            if "Remediation" in rule_params:
                remediation = self.__create_remediation_cloudformation_block(rule_params["Remediation"])
                json_body["Resources"]["Remediation"] = remediation

            #debugging
            #print(json.dumps(json_body, indent=2))

            #deploy config rule
            result=self.__deploy_cloudformation_template(self.__get_stack_name_from_rule_name(rule_name), cfn_tags, my_session, cfn_body=json.dumps(json_body), cfn_params=my_params, capabilities=['CAPABILITY_IAM'])
            if result['status'] is "updated":
                my_lambda_arn = self.__get_lambda_arn_for_stack(result['name'])
                self.__update_lambda_function_source(my_lambda_arn,code_bucket_name,s3_dst, my_session)

            print("==ADD-ONs DEPLOYMENT==")

            #deploy all cloudformation templates in add-ons path with option --deploy-cfn-dependencies
            #cfn-addons in /global should only be deployed in the main region. Therefore, the option --deploy-cfn-dependencies is provided
            #All resources that are non region specific or unique in account level (such as IAM , S3 bucket) should be created in global_addons_path
            if self.args.include_global_rule_cfn_resources:
                results += (self.__deploy_rule_cfn_resource(rule_dir, global_addons_path, self.__get_stack_name_from_rule_name(rule_name), cfn_tags, my_session, capabilities=['CAPABILITY_IAM'], previous_result=previous_results))

            # regional addons will be deployed in each region along with the config rules.
            results += (self.__deploy_rule_cfn_resource(rule_dir, regional_addons_path, self.__get_stack_name_from_rule_name(rule_name), cfn_tags, my_session, previous_result=previous_results))

            #Write results to S3
            my_s3_client.put_object(
                Body=json.dumps(results),
                Bucket=code_bucket_name,
                Key=rule_name + "/results.json"
            )

        print('Config deploy complete.')

        return 0

    def test_local(self):
        print ("Running local test!")
        tests_successful = True

        args = self.__parse_test_args()

        #Construct our list of rules to test.
        rule_names = self.__get_rule_list_for_command()

        for rule_name in rule_names:
            rule_params, rule_tags = self.__get_rule_parameters(rule_name)
            if rule_params['SourceRuntime'] not in ('python2.7', 'python3.6', 'python3.6-lib', 'python3.7'):
                print ("Skipping " + rule_name + " - Runtime not supported for local testing.")
                continue

            print("Testing "+rule_name)
            test_dir = os.path.join(os.getcwd(), rules_dir, rule_name)
            print("Looking for tests in " + test_dir)

            if args.verbose == True:
                results = unittest.TextTestRunner(buffer=False, verbosity=2).run(self.__create_test_suite(test_dir))
            else:
                results = unittest.TextTestRunner(buffer=True, verbosity=2).run(self.__create_test_suite(test_dir))

            print (results)

            tests_successful = tests_successful and results.wasSuccessful()
        return int(not tests_successful)

    def test_remote(self):
        print ("Running test_remote!")
        self.__parse_test_args()

        #Construct our list of rules to test.
        rule_names = self.__get_rule_list_for_command()

        #Create our Lambda client.
        my_session = self.__get_boto_session()
        my_lambda_client = my_session.client('lambda')

        for rule_name in rule_names:
            print("Testing "+rule_name)

            #Get CI JSON from either the CLI or one of the stored templates.
            my_cis = self.__get_test_CIs(rule_name)

            my_parameters = {}
            if self.args.test_parameters:
                my_parameters = json.loads(self.args.test_parameters)

            for my_ci in my_cis:
                print ("\t\tTesting CI " + my_ci['resourceType'])

                #Generate test event from templates
                test_event = json.load(open(os.path.join(path.dirname(__file__), 'template', event_template_filename), 'r'), strict=False)
                my_invoking_event = json.loads(test_event['invokingEvent'])
                my_invoking_event['configurationItem'] = my_ci
                my_invoking_event['notificationCreationTime'] = datetime.utcnow().strftime('%Y-%m-%dT%H:%M:%S.000Z')
                test_event['invokingEvent'] = json.dumps(my_invoking_event)
                test_event['ruleParameters'] = json.dumps(my_parameters)

                #Get the Lambda function associated with the Rule
                my_lambda_name = self.__get_stack_name_from_rule_name(rule_name)
                my_lambda_arn = self.__get_lambda_arn_for_stack(my_lambda_name)

                #Call Lambda function with test event.
                result = my_lambda_client.invoke(
                    FunctionName=my_lambda_arn,
                    InvocationType='RequestResponse',
                    LogType='Tail',
                    Payload=json.dumps(test_event)
                )

                #If there's an error dump execution logs to the terminal, if not print out the value returned by the lambda function.
                if 'FunctionError' in result:
                    print(base64.b64decode(str(result['LogResult'])))
                else:
                    print("\t\t\t" + result['Payload'].read())
                    if self.args.verbose:
                        print(base64.b64decode(str(result['LogResult'])))
        return 0

    def status(self):
        print ("Running status!")
        return 0

    def sample_ci(self):
        self.args = get_sample_ci_parser().parse_args(self.args.command_args, self.args)

        my_test_ci = TestCI(self.args.ci_type)
        print(json.dumps(my_test_ci.get_json(), indent=4))

    def logs(self):
        self.args = get_logs_parser().parse_args(self.args.command_args, self.args)

        self.args.rulename = self.__clean_rule_name(self.args.rulename)

        my_session = self.__get_boto_session()
        cw_logs = my_session.client('logs')
        log_group_name = self.__get_log_group_name()

        #Retrieve the last number of log events as specified by the user.
        try:
            log_streams = cw_logs.describe_log_streams(
                logGroupName = log_group_name,
                orderBy = 'LastEventTime',
                descending = True,
                limit = int(self.args.number) #This is the worst-case scenario if there is only one event per stream
            )

            #Sadly we can't just use filter_log_events, since we don't know the timestamps yet and filter_log_events doesn't appear to support ordering.
            my_events = self.__get_log_events(cw_logs, log_streams, int(self.args.number))

            latest_timestamp = 0

            if (my_events is None):
                print("No Events to display.")
                return(0)

            for event in my_events:
                if event['timestamp'] > latest_timestamp:
                    latest_timestamp = event['timestamp']

                self.__print_log_event(event)

            if self.args.follow:
                try:
                    while True:
                        #Wait 2 seconds
                        time.sleep(2)

                        #Get all events between now and the timestamp of the most recent event.
                        my_new_events = cw_logs.filter_log_events(
                            logGroupName = log_group_name,
                            startTime = latest_timestamp+1,
                            endTime = int(time.time())*1000,
                            interleaved = True)


                        for event in my_new_events['events']:
                            if 'timestamp' in event:
                                #Get the timestamp on the most recent event.
                                if event['timestamp'] > latest_timestamp:
                                    latest_timestamp = event['timestamp']

                                #Print the event.
                                self.__print_log_event(event)
                except KeyboardInterrupt as k:
                    sys.exit(0)

        except cw_logs.exceptions.ResourceNotFoundException as e:
            print(e.response['Error']['Message'])

    def rulesets(self):
        self.args = get_rulesets_parser().parse_args(self.args.command_args, self.args)

        if self.args.subcommand in ['add','remove'] and (not self.args.ruleset or not self.args.rulename):
            print("You must specify a ruleset name and a rule for the `add` and `remove` commands.")
            return 1

        if self.args.subcommand == "list":
            self.__list_rulesets()
        elif self.args.subcommand == "add":
            self.__add_ruleset_rule(self.args.ruleset, self.args.rulename)
        elif self.args.subcommand == "remove":
            self.__remove_ruleset_rule(self.args.ruleset, self.args.rulename)
        else :
            print("Unknown subcommand.")

    def create_terraform_template(self):
        self.args = get_create_rule_template_parser().parse_args(self.args.command_args, self.args)

        if self.args.rulesets:
            self.args.rulesets = self.args.rulesets.split(',')

        print ("Generating Terraform template!")

        template = self.__generate_terraform_shell(args)

        rule_names = self.__get_rule_list_for_command()

        for rule_name in rule_names:
            rule_input_params = self.__generate_rule_terraform_params(rule_name)
            rule_def = self.__generate_rule_terraform(rule_name)
            template.append(rule_input_params)
            template.append(rule_def)

        output_file = open(self.args.output_file, 'w')
        output_file.write(json.dumps(template, indent=2))
        print("CloudFormation template written to " + self.args.output_file)

    def create_rule_template(self):
        my_session = self.__get_boto_session()
        #get accountID
        identity_details = self.__get_caller_identity_details(my_session)
        account_id = identity_details['account_id']
        self.args = get_create_rule_template_parser().parse_args(self.args.command_args, self.args)

        if self.args.rulesets:
            self.args.rulesets = self.args.rulesets.split(',')

        print ("Generating RDK CloudFormation template!")

        #First add the common elements - description, parameters, and resource section header
        template = {}
        template["AWSTemplateFormatVersion"] = "2010-09-09"
        template["Description"] = "AWS CloudFormation template to create custom AWS Config rules. You will be billed for the AWS resources used if you create a stack from this template."

        parameters = {}
        parameters["LambdaAccountId"] = {}
        parameters["LambdaAccountId"]["Description"] = "Account ID that contains Lambda functions for Config Rules."
        parameters["LambdaAccountId"]["Type"] = "String"
        parameters["LambdaAccountId"]["MinLength"] = "12"
        parameters["LambdaAccountId"]["MaxLength"] = "12"

        resources = {}
        conditions = {}

        if not self.args.rules_only:
            #Create Config Role
            resources["ConfigRole"] = {}
            resources["ConfigRole"]["Type"] = "AWS::IAM::Role"
            resources["ConfigRole"]["DependsOn"] = "ConfigBucket"
            resources["ConfigRole"]["Properties"] = {
                "RoleName": config_role_name,
                "Path": "/rdk/",
                "ManagedPolicyArns": [
                    {"Fn::Sub": "arn:${AWS::Partition}:iam::aws:policy/service-role/AWSConfigRole"},
                    {"Fn::Sub": "arn:${AWS::Partition}:iam::aws:policy/ReadOnlyAccess"}
                ],
                "AssumeRolePolicyDocument": CONFIG_ROLE_ASSUME_ROLE_POLICY_DOCUMENT,
                "Policies": [
                    {
                        "PolicyName": "DeliveryPermission",
                        "PolicyDocument": CONFIG_ROLE_POLICY_DOCUMENT
                    }
                ]
            }

            #Create Bucket for Config Data
            resources["ConfigBucket"] = {
                "Type": "AWS::S3::Bucket",
                "Properties": {
                    "BucketName" : {"Fn::Sub": config_bucket_prefix+"-${AWS::AccountId}-${AWS::Region}" }
                }
            }

            #Create ConfigurationRecorder and DeliveryChannel
            resources["ConfigurationRecorder"] = {
                "Type": "AWS::Config::ConfigurationRecorder",
                "Properties": {
                    "Name": "default",
                    "RoleARN": {"Fn::GetAtt": ["ConfigRole", "Arn"]},
                    "RecordingGroup": {
                        "AllSupported":True,
                        "IncludeGlobalResourceTypes": True
                    }
                }
            }
            if self.args.config_role_arn:
                resources["ConfigurationRecorder"]["Properties"]["RoleARN"] = self.args.config_role_arn

            resources["DeliveryChannel"] = {
                "Type": "AWS::Config::DeliveryChannel",
                "Properties": {
                    "Name": "default",
                    "S3BucketName": {"Ref": "ConfigBucket"},
                    "ConfigSnapshotDeliveryProperties": {
                        "DeliveryFrequency":"One_Hour"
                    }
                }
            }

        #Next, go through each rule in our rule list and add the CFN to deploy it.
        rule_names = self.__get_rule_list_for_command()
        for rule_name in rule_names:
            code_bucket_name = code_bucket_prefix + account_id + "-" + my_session.region_name

            # Add nested stacks for rule cloudformation resources using global_dep_list, global_add_list to create the deployment order.
            # The function __sub_create_nested_stack_for_cfn_resources uploads cfn templates to S3 and returns
            #   1) a cfn snippet for the nested stacks
            #   2) a list of cfn resource names of the nested stacks
            # deployment order global_dependencies -> regional_dependencies -> config rule -> auto remediation -> global add-ons -> regional add-ons
            global_dep_list, global_add_list, regional_dep_list = [], [], []

            rule_cfn_resources={}
            if self.args.include_global_rule_cfn_resources:
                global_dep=self.__create_sub_nested_stack_for_cfn_resources(rule_name, global_dependencies_path, code_bucket_name, my_session)
                global_dep_list=global_dep[1]
                rule_cfn_resources.update(global_dep[0])
                global_add=self.__create_sub_nested_stack_for_cfn_resources(rule_name, global_addons_path, code_bucket_name, my_session)
                global_add_list=global_add[1]
                rule_cfn_resources.update(global_add[0])
            regional_dep=self.__create_sub_nested_stack_for_cfn_resources(rule_name, regional_dependencies_path, code_bucket_name, my_session, global_dep_list)
            regional_dep_list=regional_dep[1]
            rule_cfn_resources.update(regional_dep[0])
            regional_add=self.__create_sub_nested_stack_for_cfn_resources(rule_name, regional_addons_path, code_bucket_name, my_session, global_add_list)
            rule_cfn_resources.update(regional_add[0])

            rule_cfn_resources.update(self.__create_sub_nested_stack_for_config_rule(rule_name, code_bucket_name, my_session, regional_dep_list))
            resources.update(self.__create_nested_stack_for_config_rule(rule_name, code_bucket_name, my_session, rule_cfn_resources))

        template["Resources"] = resources
        template["Conditions"] = conditions
        template["Parameters"] = parameters
        template["Metadata"] = {
            "AWS::CloudFormation::Interface": {
                "ParameterGroups": [
                    {
                        "Label": {
                            "default": "Lambda Account ID"
                        },
                        "Parameters": [
                            "LambdaAccountId"
                        ]
                    }
                ],
                "ParameterLabels": {
                    "LambdaAccountId": { "default": "REQUIRED: Account ID that contains Lambda Function(s) that back the Rules in this template."}
                }
            }
        }

        output_file = open(self.args.output_file, 'w')
        output_file.write(json.dumps(template, indent=2))
        print("CloudFormation template written to " + self.args.output_file)

    def __generate_terraform_shell(self, args):
        return ""

    def __generate_rule_terraform(self, rule_name):
        return ""

    def __generate_rule_terraform_params(self, rule_name):
        return ""

    def __remove_ruleset_rule(self, ruleset, rulename):
        params, tags = self.__get_rule_parameters(rulename)
        if 'RuleSets' in params:
            if self.args.ruleset in params['RuleSets']:
                params['RuleSets'].remove(self.args.ruleset)
            else :
                print("Rule " + rulename + " is not in RuleSet " + ruleset)
        else:
            print("Rule " + rulename + " is not in any RuleSets")

        self.__write_params_file(rulename, params, tags)

        print(rulename + " removed from RuleSet " + ruleset)

    def __add_ruleset_rule(self, ruleset, rulename):
        params, tags = self.__get_rule_parameters(rulename)
        if 'RuleSets' in params:
            if self.args.ruleset in params['RuleSets']:
                print("Rule is already in the specified RuleSet.")
            else :
                params['RuleSets'].append(self.args.ruleset)
        else:
            rulesets = [self.args.ruleset]
            params['RuleSets'] = rulesets

        self.__write_params_file(rulename, params, tags)

        print(rulename + " added to RuleSet " + ruleset)

    def __list_rulesets(self):
        rulesets = []
        rules = []

        for obj_name in os.listdir('.'):
            #print(obj_name)
            params_file_path = os.path.join('.', obj_name, parameter_file_name)
            if os.path.isfile(params_file_path):
                parameters_file = open(params_file_path, 'r')
                my_params = json.load(parameters_file)
                parameters_file.close()
                if 'RuleSets' in my_params['Parameters']:
                    rulesets.extend(my_params['Parameters']['RuleSets'])

                    if self.args.ruleset in my_params['Parameters']['RuleSets']:
                        #print("Found rule! " + obj_name)
                        rules.append(obj_name)

        if self.args.ruleset:
            rules.sort()
            print("Rules in", self.args.ruleset, ": ")
            print(*rules, sep="\n")
        else:
            deduped = list(set(rulesets))
            deduped.sort()
            print("RuleSets: ", *deduped)

    def __get_template_dir(self):
        return os.path.join(path.dirname(__file__), 'template')

    def __create_test_suite(self, test_dir):
        tests = []
        for (top, dirs, filenames) in os.walk(test_dir):
            for filename in fnmatch.filter(filenames, '*_test.py'):
                print(filename)
                sys.path.append(top)
                tests.append(filename[:-3])

        suites = [unittest.defaultTestLoader.loadTestsFromName(test) for test in tests]
        for suite in suites:
            print("Debug!")
            print(suite)

        return unittest.TestSuite(suites)

    def __clean_rule_name(self, rule_name):
        output = rule_name
        if output[-1:] == "/":
            print("Removing trailing '/'")
            output = output.rstrip('/')

        return output

    def __create_java_rule(self):
        src = os.path.join(path.dirname(__file__), 'template', 'runtime', 'java8','src')
        dst = os.path.join(os.getcwd(), rules_dir, self.args.rulename, 'src')
        shutil.copytree(src, dst)

        src = os.path.join(path.dirname(__file__), 'template',  'runtime', 'java8','jars')
        dst = os.path.join(os.getcwd(), rules_dir, self.args.rulename, 'jars')
        shutil.copytree(src, dst)

        src = os.path.join(path.dirname(__file__), 'template',  'runtime', 'java8', 'build.gradle')
        dst = os.path.join(os.getcwd(), rules_dir, self.args.rulename, 'build.gradle')
        shutil.copyfile(src, dst)

    def __create_dotnet_rule(self):
        runtime_path = os.path.join(path.dirname(__file__), 'template',  'runtime', self.args.runtime)
        dst_path = os.path.join(os.getcwd(), rules_dir, self.args.rulename)
        for obj in os.listdir(runtime_path):
            src = os.path.join(runtime_path, obj)
            dst = os.path.join(dst_path, obj)
            if os.path.isfile(src):
                shutil.copyfile(src, dst)
            else :
                shutil.copytree(src, dst)

    def __print_log_event(self, event):
        time_string = time.strftime('%Y-%m-%d %H:%M:%S', time.localtime(event['timestamp']/1000))

        rows = 24
        columns = 80
        try:
            rows, columns = os.popen('stty size', 'r').read().split()
        except ValueError as e:
            #This was probably being run in a headless test environment which had no stty.
            print("Using default terminal rows and columns.")

        line_wrap = int(columns) - 22
        message_lines = str(event['message']).splitlines()
        formatted_lines = []

        for line in message_lines:
            line = line.replace('\t','    ')
            formatted_lines.append('\n'.join(line[i:i+line_wrap] for i in range(0, len(line), line_wrap)))

        message_string = '\n'.join(formatted_lines)
        message_string = message_string.replace('\n','\n                      ')

        print(time_string + " - " + message_string)

    def __get_log_events(self, my_client, log_streams, number_of_events):
        event_count = 0
        log_events = []
        for stream in log_streams['logStreams']:
            #Retrieve the logs for this stream.
            events = my_client.get_log_events(
                logGroupName = self.__get_log_group_name(),
                logStreamName = stream['logStreamName'],
                limit = int(number_of_events)

            )
            #Go through the logs and add events to my output array.
            for event in events['events']:
                log_events.append(event)
                event_count = event_count + 1

                #Once we have enough events, stop.
                if event_count >= number_of_events:
                    return log_events

        #If more records were requested than exist, return as many as we found.
        return log_events

    def __get_log_group_name(self):
        return '/aws/lambda/RDK-Rule-Function-' + self.args.rulename

    def __get_boto_session(self):
        session_args = {}

        if self.args.region:
            session_args['region_name'] = self.args.region

        if self.args.profile:
            session_args['profile_name']=self.args.profile
        elif self.args.access_key_id and self.args.secret_access_key:
            session_args['aws_access_key_id']=self.args.access_key_id
            session_args['aws_secret_access_key']=self.args.secret_access_key

        return boto3.session.Session(**session_args)

    def __get_caller_identity_details(self, session):
        my_sts = session.client('sts')
        response = my_sts.get_caller_identity()
        arn_split = response['Arn'].split(':')

        return {
            'account_id': response['Account'],
            'partition': arn_split[1],
            'region': arn_split[3]
        }

    def __get_stack_name_from_rule_name(self, rule_name):
        output = rule_name.replace("_","")

        return output

    def __get_stack_name_for_rule_cfn_resource(self, stack_name, rule_cfn_resource_name):
        stack_name += "-" + rule_cfn_resource_name.rsplit('.', 1)[0].replace("_", "")

        return stack_name

    def __get_alphanumeric_rule_name(self, rule_name):
        output = rule_name.replace("_","").replace("-","")

        return output

    def __get_rule_list_for_command(self):
        rule_names = []
        if self.args.all:
            d = '.'
            for obj_name in os.listdir('.'):
                obj_path = os.path.join('.', obj_name)
                if os.path.isdir(obj_path) and not obj_name == 'rdk':
                    for file_name in os.listdir(obj_path):
                        if obj_name not in rule_names:
                            if os.path.exists(os.path.join(obj_path, 'parameters.json')):
                                rule_names.append(obj_name)
                            else:
                                if file_name.split('.')[0] == obj_name:
                                    rule_names.append(obj_name)
                                if os.path.exists(os.path.join(obj_path, 'src', 'main', 'java', 'com', 'rdk', 'RuleCode.java')):
                                    rule_names.append(obj_name)
                                if os.path.exists(os.path.join(obj_path, 'RuleCode.cs')):
                                    rule_names.append(obj_name)
        elif self.args.rulesets:
            for obj_name in os.listdir('.'):
                params_file_path = os.path.join('.', obj_name, parameter_file_name)
                if os.path.isfile(params_file_path):
                    parameters_file = open(params_file_path, 'r')
                    my_params = json.load(parameters_file)
                    parameters_file.close()
                    if 'RuleSets' in my_params['Parameters']:
                        s_input = set(self.args.rulesets)
                        s_params = set(my_params['Parameters']['RuleSets'])
                        if s_input.intersection(s_params):
                            rule_names.append(obj_name)
        elif self.args.rulename:
            for rule_name in self.args.rulename:
                cleaned_rule_name = self.__clean_rule_name(rule_name)
                if os.path.isdir(cleaned_rule_name):
                    rule_names.append(cleaned_rule_name)
        else:
            print ('Invalid Option: Specify Rule Name or RuleSet. Run "rdk deploy -h" for more info.')
            sys.exit(1)

        if len(rule_names) == 0:
            print("No matching rule directories found.")
            sys.exit(1)

        #Check rule names to make sure none are too long.  This is needed to catch Rules created before length constraint was added.
        for name in rule_names:
            if len(name) > 45:
                print("Error: Found Rule with name over 45 characters: {} \n Recreate the Rule with a shorter name.".format(name))
                sys.exit(1)

        return rule_names

    def __get_rule_parameters(self, rule_name):
        params_file_path = os.path.join(os.getcwd(), rules_dir, rule_name, parameter_file_name)

        try:
            parameters_file = open(params_file_path, 'r')
        except IOError as e:
            print("Failed to open parameters file for rule '{}'".format(rule_name))
            print(e.message)
            sys.exit(1)

        my_json = {}

        try:
            my_json = json.load(parameters_file)
        except ValueError as ve:  # includes simplejson.decoder.JSONDecodeError
            print("Failed to decode JSON in parameters file for Rule {}".format(rule_name))
            print(ve.message)
            parameters_file.close()
            sys.exit(1)
        except Exception as e:
            print("Error loading parameters file for Rule {}".format(rule_name))
            print(e.message)
            parameters_file.close()
            sys.exit(1)

        parameters_file.close()

        my_tags = my_json.get('Tags', None)

        #Needed for backwards compatibility with earlier versions of parameters file
        if my_tags is None:
            my_tags = "[]"
            my_json['Parameters']['Tags'] = my_tags

        #as my_tags was returned as a string in earlier versions, convert it back to a list
        if isinstance(my_tags, basestring):
            my_tags = json.loads(my_tags)

        return my_json['Parameters'], my_tags

    def __parse_rule_args(self, is_required):
        self.args = get_rule_parser(is_required, self.args.command).parse_args(self.args.command_args, self.args)

        if self.args.rulename:
            if len(self.args.rulename) > 45:
                print("Rule names must be 45 characters or fewer.")
                sys.exit(1)

        resource_type_error = ""
        if self.args.resource_types:
            for resource_type in self.args.resource_types.split(','):
                if resource_type not in accepted_resource_types:
                    resource_type_error = resource_type_error + ' "' + resource_type + '" not found in list of accepted resource types.\n'
            if resource_type_error:
                print(resource_type_error)
                sys.exit(1)

        if is_required and not self.args.resource_types and not self.args.maximum_frequency:
            print("You must specify either a resource type trigger or a maximum frequency.")
            sys.exit(1)

        if self.args.input_parameters:
            try:
                input_params_dict = json.loads(self.args.input_parameters, strict=False)
            except Exception as e:
                print("Failed to parse input parameters.")
                sys.exit(1)

        if self.args.optional_parameters:
            try:
                optional_params_dict = json.loads(self.args.optional_parameters, strict=False)
            except Exception as e:
                print("Failed to parse optional parameters.")
                sys.exit(1)

        if self.args.rulesets:
            self.args.rulesets = self.args.rulesets.split(',')

    def __parse_test_args(self):
        self.args = get_test_parser(self.args.command).parse_args(self.args.command_args, self.args)

        if self.args.all and self.args.rulename:
            print("You may specify either specific rules or --all, but not both.")
            return 1

        if self.args.rulesets:
            self.args.rulesets = self.args.rulesets.split(',')

        return self.args

    def __parse_deploy_args(self, ForceArgument=False):

        self.args = get_deployment_parser(ForceArgument).parse_args(self.args.command_args, self.args)

        ### Validate inputs ###
        if self.args.stack_name and not self.args.functions_only:
            print("--stack-name can only be specified when using the --functions-only feature.")
            sys.exit(1)

        #Make sure we're not exceeding Layer limits
        if self.args.lambda_layers:
            layer_count = len(self.args.lambda_layers.split(","))
            if layer_count > 5:
                print("You may only specify 5 Lambda Layers.")
                sys.exit(1)
            if self.args.rdklib_layer_arn and layer_count > 4:
                print("Because you have selected a 'lib' runtime You may only specify 4 additional Lambda Layers.")
                sys.exit(1)

        #RDKLib version and RDKLib Layer ARN are mutually exclusive.
        if "rdk_lib_version" in self.args and "rdklib_layer_arn" in self.args:
            print("Specify EITHER an RDK Lib version to use the official release OR a specific Layer ARN to use a custom implementation.")
            sys.exit(1)

        #Check rule names to make sure none are too long.  This is needed to catch Rules created before length constraint was added.
        if self.args.rulename:
            for name in self.args.rulename:
                if len(name) > 45:
                    print("Error: Found Rule with name over 45 characters: {} \n Recreate the Rule with a shorter name.".format(name))
                    sys.exit(1)

        if self.args.functions_only and not self.args.stack_name:
            self.args.stack_name = "RDK-Config-Rule-Functions"

        if self.args.rulesets:
            self.args.rulesets = self.args.rulesets.split(',')

    def __populate_params(self):
        #create custom session based on whatever credentials are available to us
        my_session = self.__get_boto_session()

        #get accountID
        #my_sts = my_session.client('sts')
        #response = my_sts.get_caller_identity()
        #account_id = response['Account']

        my_input_params = {}

        if self.args.input_parameters:
            #Parse the input parameters to make sure it's valid json.  Be tolerant of quote usage in the input string.
            try:
                my_input_params = json.loads(self.args.input_parameters, strict=False)
            except Exception as e:
                print("Error parsing input parameter JSON.  Make sure your JSON keys and values are enclosed in properly-escaped double quotes and your input-parameters string is enclosed in single quotes.")
                raise e

        my_optional_params = {}

        if self.args.optional_parameters:
            #As above, but with the optional input parameters.
            try:
                my_optional_params = json.loads(self.args.optional_parameters, strict=False)
            except Exception as e:
                print("Error parsing optional input parameter JSON.  Make sure your JSON keys and values are enclosed in properly escaped double quotes and your optional-parameters string is enclosed in single quotes.")

        my_tags = []

        if self.args.tags:
            #As above, but with the optional tag key value pairs.
            try:
                my_tags = json.loads(self.args.tags, strict=False)
            except Exception as e:
                print("Error parsing optional tags JSON.  Make sure your JSON keys and values are enclosed in properly escaped double quotes and tags string is enclosed in single quotes.")

        my_remediation = {}
        if (
            any(
                getattr(self.args, arg) is not None
                for arg in [
                    "auto_remediation_retry_attempts",
                    "auto_remediation_retry_time",
                    "remediation_action_version",
                    "remediation_concurrent_execution_percent",
                    "remediation_error_rate_percent",
                    "remediation_parameters"
                ]
            )
            and not self.args.remediation_action
        ):
            print("Remediation Flags detected but no remeditaion action (--remediation-action) set")

        if self.args.remediation_action:
            try:
                my_remediation = self.__generate_remediation_params()
            except Exception as e:
                print("Error parsing remediation configuration.")

        #create config file and place in rule directory
        parameters = {
            'RuleName': self.args.rulename,
            'SourceRuntime': self.args.runtime,
            #'CodeBucket': code_bucket_prefix + account_id,
            'CodeKey': self.args.rulename+'.zip',
            'InputParameters': json.dumps(my_input_params),
            'OptionalParameters': json.dumps(my_optional_params)
        }

        tags = json.dumps(my_tags)

        if self.args.resource_types:
            parameters['SourceEvents'] = self.args.resource_types

        if self.args.maximum_frequency:
            parameters['SourcePeriodic'] = self.args.maximum_frequency

        if self.args.rulesets:
            parameters['RuleSets'] = self.args.rulesets

        if self.args.source_identifier:
            parameters['SourceIdentifier'] = self.args.source_identifier
            parameters['CodeKey'] = None
            parameters['SourceRuntime'] = None

        if my_remediation:
            parameters['Remediation'] = my_remediation

        self.__write_params_file(self.args.rulename, parameters, tags)

    def __generate_remediation_params(self):
        params = {}
        if self.args.auto_remediate:
            params["Automatic"] = self.args.auto_remediate

        params["ConfigRuleName"] = self.args.rulename

        ssm_controls = {}
        if self.args.remediation_concurrent_execution_percent:
            ssm_controls["ConcurrentExecutionRatePercentage"] = self.args.remediation_concurrent_execution_percent

        if self.args.remediation_error_rate_percent:
            ssm_controls["ErrorPercentage"] = self.args.remediation_error_rate_percent

        if ssm_controls:
            params["ExecutionControls"] = {"SsmControls": ssm_controls}

        if self.args.auto_remediation_retry_attempts:
            params["MaximumAutomaticAttempts"] = self.args.auto_remediation_retry_attempts

        if self.args.remediation_parameters:
            params["Parameters"] = json.loads(self.args.remediation_parameters)

        if self.args.resource_types and len(self.args.resource_types.split(",")) == 1:
            params["ResourceType"] = self.args.resource_types

        if self.args.auto_remediation_retry_time:
            params["RetryAttemptSeconds"] = self.args.auto_remediation_retry_time

        params["TargetId"] = self.args.remediation_action
        params["TargetType"] = "SSM_DOCUMENT"

        if self.args.remediation_action_version:
            params["TargetVersion"] = self.args.remediation_action_version

        return params

    def __write_params_file(self, rulename, parameters, tags):
        my_params = {
            "Version": "1.0",
            "Parameters": parameters,
            "Tags": tags
        }
        params_file_path = os.path.join(os.getcwd(), rules_dir, rulename, parameter_file_name)
        parameters_file = open(params_file_path, 'w')
        json.dump(my_params, parameters_file, indent=2)
        parameters_file.close()

    def __wait_for_cfn_stack(self, cfn_client, stackname):
        in_progress = True
        while in_progress:
            my_stacks = []
            response = cfn_client.list_stacks()

            for stack in response["StackSummaries"]:
                if stack['StackName'] == stackname:
                    my_stacks.append(stack)

            #Find the stack (if any) that hasn't already been deleted.
            all_deleted = True
            active_stack = None
            for stack in my_stacks:
                if stack['StackStatus'] != 'DELETE_COMPLETE':
                    active_stack = stack
                    all_deleted = False

            #If all stacks have been deleted, clearly we're done!
            if all_deleted:
                in_progress = False
                print("CloudFormation stack operation complete.")
                continue
            else:
                if 'FAILED' in active_stack['StackStatus']:
                    in_progress = False
                    print("CloudFormation stack operation Failed for " + stackname +".")
                    if 'StackStatusReason' in active_stack:
                        print("Reason: " + active_stack['StackStatusReason'])
                elif active_stack['StackStatus'] == 'ROLLBACK_COMPLETE':
                    in_progress = False
                    print("CloudFormation stack operation Rolled Back for " + stackname +".")
                    if 'StackStatusReason' in active_stack:
                        print("Reason: " + active_stack['StackStatusReason'])
                elif 'COMPLETE' in active_stack['StackStatus']:
                    in_progress = False
                    print("CloudFormation stack operation complete.")
                else:
                    print("Waiting for CloudFormation stack operation to complete...")
                    time.sleep(5)

    def __get_handler(self, rule_name, params):
        if params['SourceRuntime'] in ['python2.7', 'python3.6', 'python3.6-lib', 'python3.7', 'nodejs4.3', 'nodejs6.10', 'nodejs8.10']:
            return (rule_name+'.lambda_handler')
        elif params['SourceRuntime'] in ['java8']:
            return ('com.rdk.RuleUtil::handler')
        elif params['SourceRuntime'] in ['dotnetcore1.0','dotnetcore2.0']:
            return ('csharp7.0::Rdk.CustomConfigHandler::FunctionHandler')

    def __get_runtime_string(self, params):
        if params['SourceRuntime'] in ['python3.6-lib', 'python3.6-managed']:
            return 'python3.6'

        return params['SourceRuntime']

    def __get_test_CIs(self, rulename):
        test_ci_list = []
        if self.args.test_ci_types:
            print("\tTesting with generic CI for supplied Resource Type(s)")
            ci_types = self.args.test_ci_types.split(",")
            for ci_type in ci_types:
                my_test_ci = TestCI(ci_type)
                test_ci_list.append(my_test_ci.get_json())
        else:
            #Check to see if there is a test_ci.json file in the Rule directory
            tests_path = os.path.join(os.getcwd(), rules_dir, rulename, test_ci_filename)
            if os.path.exists(tests_path):
                print("\tTesting with CI's provided in test_ci.json file. NOT YET IMPLEMENTED") #TODO
            #    test_ci_list self._load_cis_from_file(tests_path)
            else:
                print("\tTesting with generic CI for configured Resource Type(s)")
                my_rule_params, my_rule_tags = self.__get_rule_parameters(rulename)
                ci_types = str(my_rule_params['SourceEvents']).split(",")
                for ci_type in ci_types:
                    my_test_ci = TestCI(ci_type)
                    test_ci_list.append(my_test_ci.get_json())

        return test_ci_list

    def __get_lambda_arn_for_stack(self, stack_name):
        #create custom session based on whatever credentials are available to us
        my_session = self.__get_boto_session()

        my_cfn = my_session.client('cloudformation')

        #Since CFN won't detect changes to the lambda code stored in S3 as a reason to update the stack, we need to manually update the code reference in Lambda once the CFN has run.
        self.__wait_for_cfn_stack(my_cfn, stack_name)

        #Lamba function is an output of the stack.
        my_updated_stack = my_cfn.describe_stacks(StackName=stack_name)
        cfn_outputs = my_updated_stack['Stacks'][0]['Outputs']
        my_lambda_arn = 'NOTFOUND'
        for output in cfn_outputs:
            if output['OutputKey'] == 'RuleCodeLambda':
                my_lambda_arn = output['OutputValue']

        if my_lambda_arn == 'NOTFOUND':
            print("Could not read CloudFormation stack output to find Lambda function.")
            sys.exit(1)

        return my_lambda_arn

    def __get_lambda_arn_for_rule(self, rule_name, partition, region, account):
        return "arn:{}:lambda:{}:{}:function:RDK-Rule-Function-{}".format(partition, region, account, self.__get_stack_name_from_rule_name(rule_name))

    def __delete_package_file(self, file):
        try:
            os.remove(file)
        except OSError:
            pass

    def __upload_function_code(self, rule_name, params, account_id, session, code_bucket_name):
        if params['SourceRuntime'] == "java8":
            #Do java build and package.
            print ("Running Gradle Build for "+rule_name)
            working_dir = os.path.join(os.getcwd(), rules_dir, rule_name)
            command = ["gradle","build"]
            subprocess.call( command, cwd=working_dir)

            #set source as distribution zip
            s3_src = os.path.join(os.getcwd(), rules_dir, rule_name, 'build', 'distributions', rule_name+".zip")
        elif params['SourceRuntime'] in ["dotnetcore1.0","dotnetcore2.0"]:
            print ("Packaging "+rule_name)
            working_dir = os.path.join(os.getcwd(), rules_dir, rule_name)
            commands = [["dotnet","restore"]]

            app_runtime = "netcoreapp1.0"
            if params['SourceRuntime'] == "dotnetcore2.0":
                app_runtime = "netcoreapp2.0"

            commands.append(["dotnet","lambda","package","-c","Release","-f", app_runtime])

            for command in commands:
                subprocess.call( command, cwd=working_dir)

            # Remove old zip file if it already exists
            package_file_dst = os.path.join(rule_name, rule_name+".zip")
            self.__delete_package_file(package_file_dst)

            # Create new package in temp directory, copy to rule directory
            # This copy avoids the archiver trying to include the output zip in itself
            s3_src_dir = os.path.join(os.getcwd(),rules_dir, rule_name,'bin','Release', app_runtime, 'publish')
            tmp_src = shutil.make_archive(os.path.join(tempfile.gettempdir(), rule_name), 'zip', s3_src_dir)
            shutil.copy(tmp_src, package_file_dst)
            s3_src = os.path.abspath(package_file_dst)
            self.__delete_package_file(tmp_src)

        else:
            print ("Zipping " + rule_name)
            # Remove old zip file if it already exists
            package_file_dst = os.path.join(rule_name, rule_name+".zip")
            self.__delete_package_file(package_file_dst)

            #zip rule code files and upload to s3 bucket
            s3_src_dir = os.path.join(os.getcwd(), rules_dir, rule_name)
            tmp_src = shutil.make_archive(os.path.join(tempfile.gettempdir(), rule_name), 'zip', s3_src_dir)
            shutil.copy(tmp_src, package_file_dst)
            s3_src = os.path.abspath(package_file_dst)
            self.__delete_package_file(tmp_src)

        s3_dst = "/".join((rule_name, rule_name+".zip"))

        my_s3 = session.resource('s3')

        print ("Uploading " + rule_name)
        my_s3.meta.client.upload_file(s3_src, code_bucket_name, s3_dst)
        print ("Upload complete.")

        return s3_dst

    def __create_remediation_cloudformation_block(self, remediation_config):
        remediation = {
            "Type" : "AWS::Config::RemediationConfiguration",
            "DependsOn": "rdkConfigRule",
            "Properties" : remediation_config
        }

        return remediation

    def __create_function_cloudformation_template(self):
        print ("Generating CloudFormation template for Lambda Functions!")

        #First add the common elements - description, parameters, and resource section header
        template = {}
        template["AWSTemplateFormatVersion"] = "2010-09-09"
        template["Description"] = "AWS CloudFormation template to create Lamdba functions for backing custom AWS Config rules. You will be billed for the AWS resources used if you create a stack from this template."

        parameters = {}
        parameters["SourceBucket"] = {}
        parameters["SourceBucket"]["Description"] = "Name of the S3 bucket that you have stored the rule zip files in."
        parameters["SourceBucket"]["Type"] = "String"
        parameters["SourceBucket"]["MinLength"] = "1"
        parameters["SourceBucket"]["MaxLength"] = "255"

        template["Parameters"] = parameters

        resources = {}

        if self.args.lambda_role_arn:
            print ("Existing IAM role provided: " + self.args.lambda_role_arn)
        else:
            print ("No IAM role provided, creating a new IAM role for lambda function")
            lambda_role = {}
            lambda_role["Type"] = "AWS::IAM::Role"
            lambda_role["Properties"] = {}
            lambda_role["Properties"]["Path"] = "/rdk/"
            lambda_role["Properties"]["AssumeRolePolicyDocument"] = {
              "Version": "2012-10-17",
              "Statement": [ {
                "Sid": "AllowLambdaAssumeRole",
                "Effect": "Allow",
                "Principal": { "Service": "lambda.amazonaws.com" },
                "Action": "sts:AssumeRole"
              } ]
            }
            lambda_policy_statements =[
                {
                    "Sid": "1",
                    "Action": [
                        "s3:GetObject"
                    ],
                    "Effect": "Allow",
                    "Resource": { "Fn::Sub": "arn:${AWS::Partition}:s3:::${SourceBucket}/*" }
                },
                {
                    "Sid": "2",
                    "Action": [
                        "logs:CreateLogGroup",
                        "logs:CreateLogStream",
                        "logs:PutLogEvents",
                        "logs:DescribeLogStreams"
                    ],
                    "Effect": "Allow",
                    "Resource": "*"
                },
                {
                    "Sid": "3",
                    "Action": [
                        "config:PutEvaluations"
                    ],
                    "Effect": "Allow",
                    "Resource": "*"
                },
                {
                    "Sid": "4",
                    "Action": [
                        "iam:List*",
                        "iam:Describe*",
                        "iam:Get*"
                    ],
                    "Effect": "Allow",
                    "Resource": "*"
                },
                {
                    "Sid": "5",
                    "Action": [
                        "sts:AssumeRole"
                    ],
                    "Effect": "Allow",
                    "Resource": "*"
                }
            ]
            if self.args.lambda_subnets and self.args.lambda_security_groups:
                vpc_policy={
                    "Sid": "LambdaVPCAccessExecution",
                    "Action": [
                        "ec2:DescribeNetworkInterfaces",
                        "ec2:DeleteNetworkInterface",
                        "ec2:CreateNetworkInterface"
                    ],
                    "Effect": "Allow",
                    "Resource": "*"
                }
                lambda_policy_statements.append(vpc_policy)
            lambda_role["Properties"]["Policies"] = [{
              "PolicyName": "ConfigRulePolicy",
              "PolicyDocument": {
                "Version": "2012-10-17",
                "Statement": lambda_policy_statements
              }
            } ]
            lambda_role["Properties"]["ManagedPolicyArns"] = [{"Fn::Sub": "arn:${AWS::Partition}:iam::aws:policy/ReadOnlyAccess"}]
            resources["rdkLambdaRole"] = lambda_role

        rule_names = self.__get_rule_list_for_command()
        for rule_name in rule_names:
            alphanum_rule_name = self.__get_alphanumeric_rule_name(rule_name)
            stack_name = self.__get_stack_name_from_rule_name(rule_name)
            params, tags = self.__get_rule_parameters(rule_name)

            if 'SourceIdentifier' in params:
                print("Skipping Managed Rule.")
                continue

            lambda_function = {}
            lambda_function["Type"] = "AWS::Lambda::Function"
            properties = {}
            properties["FunctionName"] = "RDK-Rule-Function-" + stack_name
            properties["Code"] = {"S3Bucket": { "Ref": "SourceBucket"}, "S3Key": rule_name+"/"+rule_name+".zip"}
            properties["Description"] = "Function for AWS Config Rule " + rule_name
            properties["Handler"] = self.__get_handler(rule_name, params)
            properties["MemorySize"] = "256"
            if self.args.lambda_role_arn:
                properties["Role"] = self.args.lambda_role_arn
            else:
                lambda_function["DependsOn"] = "rdkLambdaRole"
                properties["Role"] = {"Fn::GetAtt": [ "rdkLambdaRole", "Arn" ]}
            properties["Runtime"] = self.__get_runtime_string(params)
            properties["Timeout"] = 300
            properties["Tags"] = tags
            if self.args.lambda_subnets and self.args.lambda_security_groups:
                properties["VpcConfig"] = {
                    "SecurityGroupIds" : self.args.lambda_security_groups.split(","),
                    "SubnetIds" : self.args.lambda_subnets.split(",")
                }
            layers = []
            if self.args.rdklib_layer_arn:
                layers.append(self.args.rdklib_layer_arn)
            if self.args.lambda_layers:
                for layer in self.args.lambda_layers.split(','):
                    layers.append(layer)
            if layers:
                properties["Layers"] = layers

            lambda_function["Properties"] = properties
            resources[alphanum_rule_name+"LambdaFunction"] = lambda_function

            lambda_permissions = {}
            lambda_permissions["Type"] = "AWS::Lambda::Permission"
            lambda_permissions["DependsOn"] = alphanum_rule_name+"LambdaFunction"
            lambda_permissions["Properties"] = {
                "FunctionName": {"Fn::GetAtt": [ alphanum_rule_name+"LambdaFunction", "Arn" ] },
                "Action": "lambda:InvokeFunction",
                "Principal": "config.amazonaws.com"
            }
            resources[alphanum_rule_name+"LambdaPermissions"]=lambda_permissions

        template['Resources'] = resources

        return json.dumps(template, indent=2)

    def __update_lambda_function_source(self, my_lambda_arn, code_bucket_name, code_object_key, my_session):

        print("Publishing Lambda code...")
        my_lambda_client = my_session.client('lambda')
        my_lambda_client.update_function_code(
            FunctionName=my_lambda_arn,
            S3Bucket=code_bucket_name,
            S3Key=code_object_key,
            Publish=True
        )
        print("Lambda code updated.")

    def __create_sub_nested_stack_for_config_rule(self, rule_name, bucketname, my_session, cfn_depends_on=None):
        cfn_snippet={}
        nest_stack={}
        my_s3_client = my_session.client('s3')
        print ("Generating " + rule_name + "CloudFormation template!")

        #First add the common elements - description, parameters, and resource section header
        template = {}
        template["AWSTemplateFormatVersion"] = "2010-09-09"
        template["Description"] = "AWS CloudFormation template to create custom AWS Config rules. You will be billed for the AWS resources used if you create a stack from this template."

        optional_parameter_group = {
            "Label": { "default": "Optional" },
            "Parameters": []
        }

        required_parameter_group = {
            "Label": { "default": "Required" },
            "Parameters": []
        }

        parameters = {}
        parameters["LambdaAccountId"] = {}
        parameters["LambdaAccountId"]["Description"] = "Account ID that contains Lambda functions for Config Rules."
        parameters["LambdaAccountId"]["Type"] = "String"
        parameters["LambdaAccountId"]["MinLength"] = "12"
        parameters["LambdaAccountId"]["MaxLength"] = "12"

        resources = {}
        conditions = {}

        params, tags = self.__get_rule_parameters(rule_name)
        input_params = json.loads(params["InputParameters"])
        for input_param in input_params:
            cfn_param = {}
            cfn_param["Description"] = "Pass-through to required Input Parameter " + input_param + " for Config Rule " + rule_name
            if len(input_params[input_param].strip()) == 0:
                default = "<REQUIRED>"
            else:
                default = input_params[input_param]
            cfn_param["Default"] = default
            cfn_param["Type"] = "String"
            cfn_param["MinLength"] = 1
            cfn_param["ConstraintDescription"] = "This parameter is required."

            param_name = self.__get_alphanumeric_rule_name(rule_name)+input_param
            parameters[param_name] = cfn_param
            required_parameter_group["Parameters"].append(param_name)

        if "OptionalParameters" in params:
            optional_params = json.loads(params["OptionalParameters"])
            for optional_param in optional_params:
                cfn_param = {}
                cfn_param["Description"] = "Pass-through to optional Input Parameter " + optional_param + " for Config Rule " + rule_name
                cfn_param["Default"] = optional_params[optional_param]
                cfn_param["Type"] = "String"

                param_name = self.__get_alphanumeric_rule_name(rule_name)+optional_param

                parameters[param_name] = cfn_param
                optional_parameter_group["Parameters"].append(param_name)

                conditions[param_name] = {
                    "Fn::Not": [
                        {
                            "Fn::Equals": [
                                "",
                                {
                                    "Ref": param_name
                                }
                            ]
                        }
                    ]
                }

        config_rule = {}
        config_rule["Type"] = "AWS::Config::ConfigRule"
        if not self.args.rules_only:
            config_rule["DependsOn"] = "DeliveryChannel"

        properties = {}
        source = {}
        source["SourceDetails"] = []

        properties["ConfigRuleName"] = rule_name
        properties["Description"] = rule_name

        #Create the SourceDetails stanza.
        if 'SourceEvents' in params:
            #If there are SourceEvents specified for the Rule, generate the Scope clause.
            source_events = params['SourceEvents'].split(",")
            properties["Scope"] = {"ComplianceResourceTypes": source_events}

            #Also add the appropriate event source.
            source["SourceDetails"].append(
                {
                    "EventSource": "aws.config",
                    "MessageType": "ConfigurationItemChangeNotification"
                })
        if 'SourcePeriodic' in params:
            source["SourceDetails"].append(
                {
                    "EventSource": "aws.config",
                    "MessageType": "ScheduledNotification",
                    "MaximumExecutionFrequency": params["SourcePeriodic"]
                }
            )

        #If it's a Managed Rule it will have a SourceIdentifier string in the params and we need to set the source appropriately.  Otherwise, set the source to our custom lambda function.
        if 'SourceIdentifier' in params:
            source["Owner"] = "AWS"
            source["SourceIdentifier"] = params['SourceIdentifier']
            del source["SourceDetails"]
        else:
            source["Owner"] = "CUSTOM_LAMBDA"
            source["SourceIdentifier"] = { "Fn::Sub": "arn:${AWS::Partition}:lambda:${AWS::Region}:${LambdaAccountId}:function:RDK-Rule-Function-"+self.__get_stack_name_from_rule_name(rule_name) }

        properties["Source"] = source

        properties["InputParameters"] = {}

        if "InputParameters" in params:
            for required_param in json.loads(params["InputParameters"]):
                cfn_param_name = self.__get_alphanumeric_rule_name(rule_name)+required_param
                properties["InputParameters"][required_param] = { "Ref": cfn_param_name }

        if "OptionalParameters" in params:
            for optional_param in json.loads(params["OptionalParameters"]):
                cfn_param_name = self.__get_alphanumeric_rule_name(rule_name)+optional_param
                properties["InputParameters"][optional_param] = {
                    "Fn::If": [
                        cfn_param_name,
                        {
                            "Ref": cfn_param_name
                        },
                        {
                            "Ref": "AWS::NoValue"
                        }
                    ]
                }


        config_rule["Properties"] = properties
        config_rule_resource_name = self.__get_alphanumeric_rule_name(rule_name)+"ConfigRule"
        resources[config_rule_resource_name] = config_rule

        if "Remediation" in params:
            remediation = self.__create_remediation_cloudformation_block(params["Remediation"])
            remediation["DependsOn"] = [config_rule_resource_name]
            if not self.args.rules_only:
                remediation["DependsOn"].append("ConfigRole")

            resources[self.__get_alphanumeric_rule_name(rule_name)+"Remediation"] = remediation

        template["Resources"] = resources
        template["Conditions"] = conditions
        template["Parameters"] = parameters
        template["Metadata"] = {
            "AWS::CloudFormation::Interface": {
                "ParameterGroups": [
                    {
                        "Label": {
                            "default": "Lambda Account ID"
                        },
                        "Parameters": [
                            "LambdaAccountId"
                        ]
                    },
                    required_parameter_group,
                    optional_parameter_group
                ],
                "ParameterLabels": {
                    "LambdaAccountId": { "default": "REQUIRED: Account ID that contains Lambda Function(s) that back the Rules in this template."}
                }
            }
        }

        output_file_name="build/" + rule_name + "-config-rule.json"
        output_file = open(output_file_name, 'w')
        output_file.write(json.dumps(template, indent=2))
        print("Sub Nested Stack CloudFormation template written to " + output_file_name)
        print("Uploading " + output_file_name + " to S3")

        s3_dist=rule_name + "/" + rule_name + "-config-rule.json"
        my_s3_client.upload_file(output_file_name,bucketname,s3_dist)

        config_rule_resource_name = self.__get_alphanumeric_rule_name(rule_name)
        nest_stack["Type"] = "AWS::CloudFormation::Stack"
        nest_stack["Properties"] = {}
        nest_stack["Properties"]["TemplateURL"] = "https://" + bucketname + ".s3.amazonaws.com/" + s3_dist
        nest_stack["DependsOn"] = cfn_depends_on
        cfn_snippet[config_rule_resource_name] = nest_stack

        return cfn_snippet

    def __create_nested_stack_for_config_rule(self, rule_name, bucketname, my_session, sub_nested_stacks):
        cfn_snippet={}
        nest_stack={}
        my_s3_client = my_session.client('s3')
        print ("Generating " + rule_name + "CloudFormation template!")

        #First add the common elements - description, parameters, and resource section header
        template = {}
        template["AWSTemplateFormatVersion"] = "2010-09-09"
        template["Description"] = "AWS CloudFormation template to create custom AWS Config rules. You will be billed for the AWS resources used if you create a stack from this template."

        parameters = {}
        parameters["LambdaAccountId"] = {}
        parameters["LambdaAccountId"]["Description"] = "Account ID that contains Lambda functions for Config Rules."
        parameters["LambdaAccountId"]["Type"] = "String"
        parameters["LambdaAccountId"]["MinLength"] = "12"
        parameters["LambdaAccountId"]["MaxLength"] = "12"

        resources = {}
        conditions = {}

        resources.update(sub_nested_stacks)
        template["Resources"] = resources
        template["Conditions"] = conditions
        template["Parameters"] = parameters
        template["Metadata"] = {
            "AWS::CloudFormation::Interface": {
                "ParameterGroups": [
                    {
                        "Label": {
                            "default": "Lambda Account ID"
                        },
                        "Parameters": [
                            "LambdaAccountId"
                        ]
                    }
                ],
                "ParameterLabels": {
                    "LambdaAccountId": { "default": "REQUIRED: Account ID that contains Lambda Function(s) that back the Rules in this template."}
                }
            }
        }

        output_file_name="build/" + rule_name + ".json"
        output_file = open(output_file_name, 'w')
        output_file.write(json.dumps(template, indent=2))
        print("Nested stack CloudFormation template written to " + output_file_name)
        print("Uploading " + output_file_name + " to S3")

        s3_dist=rule_name + "/" + rule_name + ".json"
        my_s3_client.upload_file(output_file_name,bucketname,s3_dist)

        config_rule_resource_name = self.__get_alphanumeric_rule_name(rule_name)
        nest_stack["Type"] = "AWS::CloudFormation::Stack"
        nest_stack["Properties"] = {}
        nest_stack["Properties"]["TemplateURL"] = "https://" + bucketname + ".s3.amazonaws.com/" + s3_dist
        nest_stack["Properties"]["Parameters"]= {
            "LambdaAccountId": { "Ref" : "LambdaAccountId" }
        }
        cfn_snippet[config_rule_resource_name] = nest_stack

        return cfn_snippet

    def __create_sub_nested_stack_for_cfn_resources(self, rule_name, path, bucketname, my_session, cfn_depends_on=None):
        my_s3_client = my_session.client('s3')
        local_path="./" + rule_name + path
        cfn_snippet={}
        cfn_resources_list=[]
        try:
            if os.path.isdir(local_path):
                template_names = os.listdir(local_path)
                for template_name in template_names:
                    if template_name.endswith(".json") or template_name.endswith(".yaml"):
                        nest_stack={}
                        s3_dst=rule_name + path + "/" +  template_name
                        if path is global_addons_path:
                            nest_stack["DependsOn"] = self.__get_alphanumeric_rule_name(rule_name) + "ConfigRule"
                        elif path is regional_addons_path or path is regional_dependencies_path:
                            nest_stack["DependsOn"] = cfn_depends_on
                        my_s3_client.upload_file(local_path + "/" + template_name,bucketname,s3_dst)
                        config_rule_resource_name = self.__get_alphanumeric_rule_name((rule_name + template_name).split(".")[0])
                        nest_stack["Type"] = "AWS::CloudFormation::Stack"
                        nest_stack["Properties"] = {}
                        nest_stack["Properties"]["TemplateURL"] = "https://" + bucketname + ".s3.amazonaws.com/" + s3_dst
                        cfn_snippet[config_rule_resource_name] = nest_stack
                        cfn_resources_list.append(config_rule_resource_name)
        except Exception as err:
            print(err)
        return cfn_snippet, cfn_resources_list

    def __undeploy_rule_cfn_resource(self, rule_name, rule_dir, path, cfn_client):
        deleted_stacks=[]
        try:
            if os.path.isdir(rule_dir + path):
                regional_template_names = os.listdir(rule_dir + path)
                for template_name in regional_template_names:
                    if template_name.endswith(".json") or template_name.endswith(".yaml"):
                        stack_name=self.__get_stack_name_for_rule_cfn_resource(self.__get_stack_name_from_rule_name(rule_name), template_name)
                        print ("Deleting CloudFormation Stack: " + stack_name)
                        cfn_client.delete_stack(StackName=stack_name)
                        self.__wait_for_cfn_stack(cfn_client, stack_name)
        except ClientError as ce:
            print("Client Error encountered attempting to delete CloudFormation stack for Rule: " + str(ce))
        except Exception as e:
            print("Exception encountered attempting to delete CloudFormation stack for Rule: " + str(e))
        return deleted_stacks

    def __deploy_rule_cfn_resource(self, rule_dir, path, my_stack_name, cfn_tags, my_session, capabilities=None, previous_result=None):
        my_cfn = my_session.client('cloudformation')
        results=[]
        # print(previous_results[0]['path'])
        existing_stack_names=[d['name'] for d in previous_result if d['path'] == path]
        deploy_stacks={}

        if os.path.isdir(rule_dir + path):
            template_names = os.listdir(rule_dir + path)
            for template_name in template_names:
                if template_name.endswith(".json") or template_name.endswith(".yaml"):
                    deploy_stacks[self.__get_stack_name_for_rule_cfn_resource(my_stack_name, template_name)] = rule_dir + path + '/' + template_name

        deploy_stack_names=deploy_stacks.keys()

        for cleanup_stack_name in list(set(existing_stack_names) - set(deploy_stack_names)):
            try:
                print(cleanup_stack_name + " template is removed\n Deleting CloudFormation Stack: " + cleanup_stack_name)
                my_cfn.delete_stack(StackName=cleanup_stack_name)
                self.__wait_for_cfn_stack(my_cfn, cleanup_stack_name)
            except ClientError as ce:
                print("Client Error encountered attempting to delete CloudFormation stack for Rule: " + str(ce))
            except Exception as e:
                print("Exception encountered attempting to delete CloudFormation stack for Rule: " + str(e))

        for stack_name in deploy_stack_names:
            result=self.__deploy_cloudformation_template(stack_name, cfn_tags, my_session, cfn_template=deploy_stacks[stack_name], capabilities=capabilities)
            result['path']=path
            results.append(result)
        return results

    def __deploy_cloudformation_template(self, my_stack_name, cfn_tags, my_session, cfn_template=None, cfn_body=None, cfn_url=None, rule_cfn_resource_name=None, capabilities=None, cfn_params=None):
            my_cfn = my_session.client('cloudformation')
            result = {}
            try:
                my_stack = my_cfn.describe_stacks(StackName=my_stack_name)
                #If we've gotten here, stack exists and we should update it.
                print ("Updating CloudFormation Stack: " + my_stack_name)
                try:
                    cfn_args = {
                        'StackName': my_stack_name
                    }
                    if cfn_template and not cfn_body and not cfn_url:
                        cfn_args['TemplateBody']=open(cfn_template, "r").read()
                    elif cfn_body and not cfn_template and not cfn_url:
                        cfn_args['TemplateBody']=cfn_body
                    elif cfn_url and not cfn_body and not cfn_template:
                        cfn_args['TemplateURL']=cfn_url
                    else:
                        raise ValidationError('There are multiple inputs for option TemplateBody or TemplateURL')
                    if capabilities:
                        cfn_args['Capabilities']=capabilities
                    if cfn_params:
                        cfn_args['Parameters']=cfn_params
                    # If no tags key is specified, or if the tags dict is empty
                    if cfn_tags is not None:
                        cfn_args['Tags'] = cfn_tags

                    response = my_cfn.update_stack(**cfn_args)
                    result['name']=my_stack_name
                    result['status']="updated"
                except ClientError as e:
                    if e.response['Error']['Code'] == 'ValidationError':
                        if 'No updates are to be performed.' in str(e):
                            #No changes made to Config rule definition, so CloudFormation won't do anything.
                            print("No changes to Config Rule.")
                            result['name']=my_stack_name
                            result['status']="no_changes"
                        else:
                            #Something unexpected has gone wrong.  Emit an error and bail.
                            print(e)
                            return 1
                    else:
                        raise
            except ClientError as e:
                #If we're in the exception, the stack does not exist and we should create it.
                print ("Creating CloudFormation Stack: " + my_stack_name)
                cfn_args = {
                    'StackName': my_stack_name
                }
                if cfn_template and not cfn_body and not cfn_url:
                    cfn_args['TemplateBody']=open(cfn_template, "r").read()
                elif cfn_body and not cfn_template and not cfn_url:
                    cfn_args['TemplateBody']=cfn_body
                elif cfn_url and not cfn_body and not cfn_template:
                    cfn_args['TemplateURL']=cfn_url
                else:
                    raise ValidationError('There are multiple inputs for option TemplateBody or TemplateURL')
                if capabilities:
                    cfn_args['Capabilities']=['CAPABILITY_IAM']
                if cfn_params:
                    cfn_args['Parameters']=cfn_params
                if cfn_tags is not None:
                    cfn_args['Tags'] = cfn_tags

                response = my_cfn.create_stack(**cfn_args)
                result['name']=my_stack_name
                result['status']="created"

            #wait for changes to propagate.
            self.__wait_for_cfn_stack(my_cfn, my_stack_name)
            print ("")

            return result

class TestCI():
    def __init__(self, ci_type):
        #convert ci_type string to filename format
        ci_file = ci_type.replace('::','_') + '.json'
        try:
            self.ci_json = json.load(open(os.path.join(path.dirname(__file__), 'template',  example_ci_dir, ci_file), 'r'))
        except FileNotFoundError:
            print("No sample CI found for " + ci_type + ", even though it appears to be a supported CI.  Please log an issue at https://github.com/awslabs/aws-config-rdk.")
            exit(1)

    def get_json(self):
        return self.ci_json<|MERGE_RESOLUTION|>--- conflicted
+++ resolved
@@ -858,60 +858,13 @@
                     s3_dst = self.__upload_function_code(rule_name, rule_params, account_id, my_session, code_bucket_name)
                     s3_code_objects[rule_name] = s3_dst
 
-<<<<<<< HEAD
-            #Check if stack exists.  If it does, update it.  If it doesn't, create it.
-            my_template_url_prefix = "https://s3-"
-            if my_session.region_name == "us-east-1":
-                my_template_url_prefix = "https://s3."
-
-            cfn_url=my_template_url_prefix + my_session.region_name + ".amazonaws.com/" + code_bucket_name + "/" + self.args.stack_name + ".json"
-            result=self.__deploy_cloudformation_template(self.args.stack_name, cfn_tags, my_session, cfn_url, capabilities=[ 'CAPABILITY_IAM' ], cfn_params=cfn_params)
-            if result['status'] is "updated":
-=======
-            my_cfn = my_session.client('cloudformation')
-
             # Generate the template_url regardless of region using the s3 sdk
             config = my_s3_client._client_config
             config.signature_version = botocore.UNSIGNED
-            template_url = boto3.client('s3', config=config).generate_presigned_url('get_object', ExpiresIn=0, Params={'Bucket': code_bucket_name, 'Key': self.args.stack_name + ".json"})
-
-            # Check if stack exists.  If it does, update it.  If it doesn't, create it.
-
-            try:
-                my_stack = my_cfn.describe_stacks(StackName=self.args.stack_name)
-
-                #If we've gotten here, stack exists and we should update it.
-                print ("Updating CloudFormation Stack for Lambda functions.")
-                try:
-
-                    cfn_args = {
-                        'StackName': self.args.stack_name,
-                        'TemplateURL': template_url,
-                        'Parameters': cfn_params,
-                        'Capabilities': [ 'CAPABILITY_IAM' ]
-                    }
-
-                    # If no tags key is specified, or if the tags dict is empty
-                    if cfn_tags is not None:
-                        cfn_args['Tags'] = cfn_tags
-
-                    response = my_cfn.update_stack(**cfn_args)
-
-                    #wait for changes to propagate.
-                    self.__wait_for_cfn_stack(my_cfn, self.args.stack_name)
-                except ClientError as e:
-                    if e.response['Error']['Code'] == 'ValidationError':
-                        if 'No updates are to be performed.' in str(e):
-                            #No changes made to Config rule definition, so CloudFormation won't do anything.
-                            print("No changes to Config Rule configurations.")
-                        else:
-                            #Something unexpected has gone wrong.  Emit an error and bail.
-                            print(e)
-                            return 1
-                    else:
-                        raise
-
->>>>>>> 658bb874
+            cfn_url = boto3.client('s3', config=config).generate_presigned_url('get_object', ExpiresIn=0, Params={'Bucket': code_bucket_name, 'Key': self.args.stack_name + ".json"})
+
+            result=self.__deploy_cloudformation_template(self.args.stack_name, cfn_tags, my_session, cfn_url, capabilities=[ 'CAPABILITY_IAM' ], cfn_params=cfn_params)
+            if result['status'] is "updated":
                 #Push lambda code to functions.
                 for rule_name in rule_names:
                     my_lambda_arn = self.__get_lambda_arn_for_rule(rule_name, partition, my_session.region_name, account_id)
@@ -919,39 +872,7 @@
                     if 'SourceIdentifier' in rule_params:
                         print("Skipping Lambda upload for Managed Rule.")
                         continue
-<<<<<<< HEAD
                     self.__update_lambda_function_source(my_lambda_arn,code_bucket_name,s3_code_objects[rule_name], my_session)
-=======
-
-                    print("Publishing Lambda code...")
-                    my_lambda_client = my_session.client('lambda')
-                    my_lambda_client.update_function_code(
-                        FunctionName=my_lambda_arn,
-                        S3Bucket=code_bucket_name,
-                        S3Key=s3_code_objects[rule_name],
-                        Publish=True
-                    )
-                    print("Lambda code updated.")
-            except ClientError as e:
-                #If we're in the exception, the stack does not exist and we should create it.
-                print ("Creating CloudFormation Stack for Lambda Functions.")
-
-                cfn_args = {
-                    'StackName': self.args.stack_name,
-                    'TemplateURL': template_url,
-                    'Parameters': cfn_params,
-                    'Capabilities': ['CAPABILITY_IAM']
-                }
-
-                # If no tags key is specified, or if the tags dict is empty
-                if cfn_tags is not None:
-                    cfn_args['Tags'] = cfn_tags
-
-                response = my_cfn.create_stack(**cfn_args)
-
-                #wait for changes to propagate.
-                self.__wait_for_cfn_stack(my_cfn, self.args.stack_name)
->>>>>>> 658bb874
 
             #We're done!  Return with great success.
             sys.exit(0)
