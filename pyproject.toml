--- conflicted
+++ resolved
@@ -7,22 +7,14 @@
 #    or in the "license" file accompanying this file. This file is distributed on an "AS IS" BASIS, WITHOUT WARRANTIES OR CONDITIONS OF ANY KIND, either express or implied. See the License for the specific language governing permissions and limitations under the License.
 [tool.poetry]
 name = "rdk"
-<<<<<<< HEAD
 version = "1.0.0"
-=======
-version = "0.13.0"
->>>>>>> 69a04cba
 description = "Rule Development Kit CLI for AWS Config"
 authors = [
     "AWS RDK Maintainers <rdk-maintainers@amazon.com>",
 ]
 repository = "https://github.com/awslabs/aws-config-rdk"
 homepage = "https://github.com/awslabs/aws-config-rdk"
-<<<<<<< HEAD
 readme = "README.md"
-=======
-readme = "README.rst"
->>>>>>> 69a04cba
 packages = [{include = "rdk"}]
 keywords = ["amazon", "aws", "awslabs", "rdk", "config", "rules", "compliance"]
 documentation = "https://aws-config-rdk.readthedocs.io"
@@ -33,16 +25,10 @@
     "Programming Language :: Python :: 3.7",
     "Programming Language :: Python :: 3.8",
     "Programming Language :: Python :: 3.9",
-<<<<<<< HEAD
     "Programming Language :: Python :: 3.10",
 ]
 include = [
     "README.md",
-=======
-]
-include = [
-    "README.rst",
->>>>>>> 69a04cba
     "NOTICE.txt",
     "LICENSE",
     "rdk/template/*",
@@ -51,43 +37,20 @@
     "rdk/template/terraform/0.12/*",
     "rdk/template/example_ci/*",
     "rdk/template/runtime/*",
-<<<<<<< HEAD
-=======
-    "rdk/template/runtime/java8/*",
-    "rdk/template/runtime/java8/jars/*",
-    "rdk/template/runtime/java8/src/main/java/com/rdk/*",
-    "rdk/template/runtime/nodejs4.3/*",
->>>>>>> 69a04cba
     "rdk/template/runtime/python3.7/*",
     "rdk/template/runtime/python3.7-lib/*",
     "rdk/template/runtime/python3.8/*",
     "rdk/template/runtime/python3.8-lib/*",
     "rdk/template/runtime/python3.9/*",
     "rdk/template/runtime/python3.9-lib/*",
-<<<<<<< HEAD
     "rdk/template/runtime/python3.10/*",
     "rdk/template/runtime/python3.10-lib/*",
-=======
-    "rdk/template/runtime/dotnetcore1.0/*",
-    "rdk/template/runtime/dotnetcore1.0/bin/*",
-    "rdk/template/runtime/dotnetcore1.0/obj/*",
-    "rdk/template/runtime/dotnetcore1.0/obj/Debug/*",
-    "rdk/template/runtime/dotnetcore1.0/obj/Release/netcoreapp1.0/*",
-    "rdk/template/runtime/dotnetcore1.0/obj/Release/netcoreapp2.0/*",
-    "rdk/template/runtime/dotnetcore2.0/*",
-    "rdk/template/runtime/dotnetcore2.0/bin/*",
-    "rdk/template/runtime/dotnetcore2.0/obj/*",
-    "rdk/template/runtime/dotnetcore2.0/obj/Debug/*",
-    "rdk/template/runtime/dotnetcore2.0/obj/Release/netcoreapp1.0/*",
-    "rdk/template/runtime/dotnetcore2.0/obj/Release/netcoreapp2.0/*",
->>>>>>> 69a04cba
 ]
 license = "Apache-2.0"
 
 [tool.poetry.scripts]
 rdk = "rdk.cli:main"
 
-<<<<<<< HEAD
 [tool.bandit]
 exclude_dirs = ["tests"]
 
@@ -128,20 +91,17 @@
 [tool.poetry.dependencies]
 python = "^3.7.2"
 boto3 = "^1.26.139"
-=======
 [tool.poetry.extras]
 rdklib = ["rdklib"]
 
 [tool.poetry.dependencies]
 python = "^3.7.2"
 boto3 = "^1.26.44"
->>>>>>> 69a04cba
 pyyaml = "^6.0"
 
 [tool.poetry.group.dev.dependencies]
 rdklib = "^0.3.0"
 black = "^22.12.0"
-<<<<<<< HEAD
 pydocstyle = "^6.3.0"
 isort = {extras = ["toml"], version = "^5.11.4"}
 mypy = "^1.3.0"
@@ -162,17 +122,6 @@
 mkdocs-material = "^9.1.14"
 mkdocstrings-python = "^1.0.0"
 markdown-include = "^0.8.1"
-=======
-pydocstyle = "^6.2.2"
-isort = {extras = ["toml"], version = "^5.11.4"}
-mypy = "^0.991"
-pylint = "^2.15.9"
-
-[tool.poetry.group.security.dependencies]
-bandit = "^1.7.4"
-safety = "^2.3.5"
-
->>>>>>> 69a04cba
 
 [build-system]
 requires = ["poetry-core"]
