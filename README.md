--- conflicted
+++ resolved
@@ -32,23 +32,9 @@
 
 1. The `rdk` application runs, and recognizes the command as a `deploy`.
 
-<<<<<<< HEAD
 2. The `deploy` helper function creates a `RulesDeploy` object.
 
 3. The `RulesDeploy` object sets up a CDK runner to `diff/bootstrap/synth/deploy` the CDK template.
-=======
-pyproject toml should replace bandit, coverage -- use RDK 0.14.0+ as template
-
-remove python version/terraform
-
-Remove Pipfile configuration, move anything important into the poetry dev grouping
-    doc dependency group, test dependency group (eg. moto, mypy), dev dependency group (eg. pylint)
-    
-Makefile can be replaced by poetry's poethepoet taskrunner 
-    Makefiles are misused!
-    Look to eks-cluster-upgrade for example
-
->>>>>>> 69a04cba
 
 # Developer Instructions
 
@@ -121,4 +107,14 @@
 
 - Validate that all the requirements, etc. are contained in the `pyproject.toml` file. The goal is to keep the project lightweight (not a lot of random configuration files) but keep a good level of functionality.
 
-- Verify that `rdklib` and `rdk` runtimes both function correctly.+- Verify that `rdklib` and `rdk` runtimes both function correctly.
+
+- pyproject toml should replace bandit, coverage -- use RDK 0.14.0+ as template
+
+- remove python version/terraform
+
+- Remove Pipfile configuration, move anything important into the poetry dev grouping
+  - doc dependency group, test dependency group (eg. moto, mypy), dev dependency group (eg. pylint)
+- Makefile can be replaced by poetry's poethepoet taskrunner
+  - Makefiles are misused!
+  - Look to eks-cluster-upgrade for example